<<<<<<< HEAD
FROM nfcore/base:1.9
=======
FROM nfcore/base:1.10.2
>>>>>>> 2c013408
LABEL authors="Gisela Gabernet, Simon Heumos, Alexander Peltzer" \
      description="Docker image containing all software requirements for the nf-core/bcellmagic pipeline"

# Install the conda environment
COPY environment.yml /
<<<<<<< HEAD
RUN conda env create -f /environment.yml && conda clean -a
ENV PATH /opt/conda/envs/nf-core-bcellmagic-1.3.0dev/bin:$PATH
RUN conda env export --name nf-core-bcellmagic-1.3.0dev > nf-core-bcellmagic-1.3.0dev.yml
RUN ln -s /opt/conda/envs/nf-core-bcellmagic-1.3.0dev/bin/vsearch /opt/conda/envs/nf-core-bcellmagic-1.3.0dev/bin/usearch
=======
RUN conda env create --quiet -f /environment.yml && conda clean -a

# Add conda installation dir to PATH (instead of doing 'conda activate')
ENV PATH /opt/conda/envs/nf-core-bcellmagic-1.2.0/bin:$PATH

# Dump the details of the installed packages to a file for posterity
RUN conda env export --name nf-core-bcellmagic-1.2.0 > nf-core-bcellmagic-1.2.0.yml

# Instruct R processes to use these empty files instead of clashing with a local version
RUN touch .Rprofile
RUN touch .Renviron
>>>>>>> 2c013408
<|MERGE_RESOLUTION|>--- conflicted
+++ resolved
@@ -1,28 +1,21 @@
-<<<<<<< HEAD
-FROM nfcore/base:1.9
-=======
 FROM nfcore/base:1.10.2
->>>>>>> 2c013408
 LABEL authors="Gisela Gabernet, Simon Heumos, Alexander Peltzer" \
       description="Docker image containing all software requirements for the nf-core/bcellmagic pipeline"
 
 # Install the conda environment
 COPY environment.yml /
-<<<<<<< HEAD
-RUN conda env create -f /environment.yml && conda clean -a
-ENV PATH /opt/conda/envs/nf-core-bcellmagic-1.3.0dev/bin:$PATH
-RUN conda env export --name nf-core-bcellmagic-1.3.0dev > nf-core-bcellmagic-1.3.0dev.yml
-RUN ln -s /opt/conda/envs/nf-core-bcellmagic-1.3.0dev/bin/vsearch /opt/conda/envs/nf-core-bcellmagic-1.3.0dev/bin/usearch
-=======
+
 RUN conda env create --quiet -f /environment.yml && conda clean -a
 
 # Add conda installation dir to PATH (instead of doing 'conda activate')
-ENV PATH /opt/conda/envs/nf-core-bcellmagic-1.2.0/bin:$PATH
+ENV PATH /opt/conda/envs/nf-core-bcellmagic-1.3.0dev/bin:$PATH
 
 # Dump the details of the installed packages to a file for posterity
-RUN conda env export --name nf-core-bcellmagic-1.2.0 > nf-core-bcellmagic-1.2.0.yml
+RUN conda env export --name nf-core-bcellmagic-1.3.0dev > nf-core-bcellmagic-1.3.0dev.yml
+
+# Add link of vsearch to usearch
+RUN ln -s /opt/conda/envs/nf-core-bcellmagic-1.3.0dev/bin/vsearch /opt/conda/envs/nf-core-bcellmagic-1.3.0dev/bin/usearch
 
 # Instruct R processes to use these empty files instead of clashing with a local version
 RUN touch .Rprofile
-RUN touch .Renviron
->>>>>>> 2c013408
+RUN touch .Renviron