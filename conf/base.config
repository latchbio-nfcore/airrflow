--- conflicted
+++ resolved
@@ -12,11 +12,7 @@
 process {
 
   cpus = { check_max( 1 * task.attempt, 'cpus' ) }
-<<<<<<< HEAD
-  memory = { check_max( 8.GB * task.attempt, 'memory' ) }
-=======
   memory = { check_max( 7.GB * task.attempt, 'memory' ) }
->>>>>>> 2c013408
   time = { check_max( 4.h * task.attempt, 'time' ) }
 
   errorStrategy = { task.exitStatus in [143,137,104,134,139] ? 'retry' : 'finish' }
@@ -24,7 +20,6 @@
   maxErrors = '-1'
 
   // Process-specific resource requirements
-<<<<<<< HEAD
   withName:filter_by_sequence_quality {
     time = { check_max( 5.h * task.attempt, 'time' ) }
   }
@@ -51,15 +46,7 @@
     time = { check_max( 30.h * task.attempt, 'time' ) }
     memory = { check_max(500.GB * task.attempt, 'memory' )}
   }
-}
 
-params {
-  // Defaults only, expecting to be overwritten
-  max_memory = 128.GB
-  max_cpus = 16
-  max_time = 240.h
-  igenomes_base = 's3://ngi-igenomes/igenomes/'
-=======
   // NOTE - Only one of the labels below are used in the fastqc process in the main script.
   //        If possible, it would be nice to keep the same label naming convention when
   //        adding in your processes.
@@ -87,5 +74,12 @@
     cache = false
   }
   
->>>>>>> 2c013408
+}
+
+params {
+  // Defaults only, expecting to be overwritten
+  max_memory = 128.GB
+  max_cpus = 16
+  max_time = 240.h
+  igenomes_base = 's3://ngi-igenomes/igenomes/'
 }