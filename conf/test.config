/*
 * -------------------------------------------------
 *  Nextflow config file for running tests
 * -------------------------------------------------
 * Defines bundled input files and everything required
 * to run a fast and simple test. Use as follows:
 *   nextflow run nf-core/bcellmagic -profile test,<docker/singularity>
 */

params {
  config_profile_name = 'Test profile'
  config_profile_description = 'Minimal test dataset to check pipeline function'
  // Limit resources so that this can run on GitHub Actions
  max_cpus = 2
  max_memory = 6.GB
  max_time = 48.h
<<<<<<< HEAD
  index_file = true
  umi_length = 8
  
  // Input data
  metadata = 'https://raw.githubusercontent.com/nf-core/test-datasets/bcellmagic/metadata/Metadata_test.tsv'
  cprimers = 'https://raw.githubusercontent.com/nf-core/test-datasets/bcellmagic/metadata/C_primers.fasta'
  vprimers = 'https://raw.githubusercontent.com/nf-core/test-datasets/bcellmagic/metadata/V_primers.fasta'
=======

  // Input data
  // TODO nf-core: Specify the paths to your test data on nf-core/test-datasets
  // TODO nf-core: Give any required params for the test so that command line flags are not needed
  single_end = false
  input_paths = [
    ['Testdata', ['https://github.com/nf-core/test-datasets/raw/exoseq/testdata/Testdata_R1.tiny.fastq.gz', 'https://github.com/nf-core/test-datasets/raw/exoseq/testdata/Testdata_R2.tiny.fastq.gz']],
    ['SRR389222', ['https://github.com/nf-core/test-datasets/raw/methylseq/testdata/SRR389222_sub1.fastq.gz', 'https://github.com/nf-core/test-datasets/raw/methylseq/testdata/SRR389222_sub2.fastq.gz']]
  ]
>>>>>>> 2c013408
}<|MERGE_RESOLUTION|>--- conflicted
+++ resolved
@@ -14,7 +14,6 @@
   max_cpus = 2
   max_memory = 6.GB
   max_time = 48.h
-<<<<<<< HEAD
   index_file = true
   umi_length = 8
   
@@ -22,15 +21,4 @@
   metadata = 'https://raw.githubusercontent.com/nf-core/test-datasets/bcellmagic/metadata/Metadata_test.tsv'
   cprimers = 'https://raw.githubusercontent.com/nf-core/test-datasets/bcellmagic/metadata/C_primers.fasta'
   vprimers = 'https://raw.githubusercontent.com/nf-core/test-datasets/bcellmagic/metadata/V_primers.fasta'
-=======
-
-  // Input data
-  // TODO nf-core: Specify the paths to your test data on nf-core/test-datasets
-  // TODO nf-core: Give any required params for the test so that command line flags are not needed
-  single_end = false
-  input_paths = [
-    ['Testdata', ['https://github.com/nf-core/test-datasets/raw/exoseq/testdata/Testdata_R1.tiny.fastq.gz', 'https://github.com/nf-core/test-datasets/raw/exoseq/testdata/Testdata_R2.tiny.fastq.gz']],
-    ['SRR389222', ['https://github.com/nf-core/test-datasets/raw/methylseq/testdata/SRR389222_sub1.fastq.gz', 'https://github.com/nf-core/test-datasets/raw/methylseq/testdata/SRR389222_sub2.fastq.gz']]
-  ]
->>>>>>> 2c013408
 }