/*
~~~~~~~~~~~~~~~~~~~~~~~~~~~~~~~~~~~~~~~~~~~~~~~~~~~~~~~~~~~~~~~~~~~~~~~~~~~~~~~~~~~~~~~~
    Nextflow config file for running minimal tests
~~~~~~~~~~~~~~~~~~~~~~~~~~~~~~~~~~~~~~~~~~~~~~~~~~~~~~~~~~~~~~~~~~~~~~~~~~~~~~~~~~~~~~~~
    Defines input files and everything required to run a fast and simple pipeline test.

    Use as follows:
<<<<<<< HEAD
        nextflow run nf-core/airrflow -profile test,<docker/singularity>
=======
        nextflow run nf-core/bcellmagic -profile test,<docker/singularity> --outdir <OUTDIR>
>>>>>>> 226dfea7

----------------------------------------------------------------------------------------
*/

params {
    config_profile_name        = 'Test profile'
    config_profile_description = 'Minimal test dataset to check pipeline function'

    // Limit resources so that this can run on GitHub Actions
    max_cpus   = 2
    max_memory = '6.GB'
    max_time   = '6.h'

    // Input data
    input = 'https://raw.githubusercontent.com/nf-core/test-datasets/airrflow/testdata-bcr/Metadata_test.tsv'
    cprimers = 'https://raw.githubusercontent.com/nf-core/test-datasets/airrflow/testdata-bcr/C_primers.fasta'
    vprimers = 'https://raw.githubusercontent.com/nf-core/test-datasets/airrflow/testdata-bcr/V_primers.fasta'

    subworkflow = 'bcellmagic'

    library_generation_method = 'specific_pcr_umi'
    cprimer_position = 'R1'
    index_file = true
    umi_length = 8
    umi_start = 6
    umi_position = 'R1'
}<|MERGE_RESOLUTION|>--- conflicted
+++ resolved
@@ -5,11 +5,7 @@
     Defines input files and everything required to run a fast and simple pipeline test.
 
     Use as follows:
-<<<<<<< HEAD
-        nextflow run nf-core/airrflow -profile test,<docker/singularity>
-=======
-        nextflow run nf-core/bcellmagic -profile test,<docker/singularity> --outdir <OUTDIR>
->>>>>>> 226dfea7
+        nextflow run nf-core/airrflow -profile test,<docker/singularity> --outdir <OUTDIR>
 
 ----------------------------------------------------------------------------------------
 */
