--- conflicted
+++ resolved
@@ -19,21 +19,6 @@
   // Input data
   // TODO nf-core: Specify the paths to your test data on nf-core/test-datasets
   // TODO nf-core: Give any required params for the test so that command line flags are not needed
-<<<<<<< HEAD
-  subworkflow = 'reveal'
-  input = 'https://raw.githubusercontent.com/nf-core/test-datasets/airrflow/testdata-reveal/test_reveal_metadata.tsv'
-  outdir = 'test-reveal-results'
-  tracedir = 'test-reveal-results/pipeline_info'
-
-  reassign = true
-  productive_only = true
-  collapseby = 'filename'
-  cloneby = 'subject_id'
-  remove_chimeric = true
-
-  imgtdb_base = false
-  igblast_base = false
-=======
     subworkflow = 'reveal'
     input = 'https://raw.githubusercontent.com/nf-core/test-datasets/airrflow/testdata-reveal/test_reveal_metadata.tsv'
     outdir = 'test-reveal-results'
@@ -47,7 +32,6 @@
 
     imgtdb_base = false
     igblast_base = false
->>>>>>> 71de402c
 
 }
 
