/*
~~~~~~~~~~~~~~~~~~~~~~~~~~~~~~~~~~~~~~~~~~~~~~~~~~~~~~~~~~~~~~~~~~~~~~~~~~~~~~~~~~~~~~~~
    Config file for defining DSL2 per module options and publishing paths
~~~~~~~~~~~~~~~~~~~~~~~~~~~~~~~~~~~~~~~~~~~~~~~~~~~~~~~~~~~~~~~~~~~~~~~~~~~~~~~~~~~~~~~~
    Available keys to override module options:
        ext.args   = Additional arguments appended to command in module.
        ext.args2  = Second set of arguments appended to command in module (multi-tool modules).
        ext.args3  = Third set of arguments appended to command in module (multi-tool modules).
        ext.prefix = File name prefix for output files.
----------------------------------------------------------------------------------------
*/

process {

    publishDir = [
        path: { "${params.outdir}/${task.process.tokenize(':')[-1].tokenize('_')[0].toLowerCase()}" },
        mode: params.publish_dir_mode,
        saveAs: { filename -> filename.equals('versions.yml') ? null : filename }
    ]

    withName: CUSTOM_DUMPSOFTWAREVERSIONS {
        publishDir = [
            path: { "${params.outdir}/pipeline_info" },
            mode: params.publish_dir_mode,
            pattern: '*_versions.yml'
        ]
    }

    // Validate input raw
    withName: SAMPLESHEET_CHECK {
        publishDir = [
            path: { "${params.outdir}/pipeline_info" },
            mode: params.publish_dir_mode,
            saveAs: { filename -> filename.equals('versions.yml') ? null : filename }
        ]
    }

    // Validate input assembled
    withName: SAMPLESHEET_CHECK_ASSEMBLED {
        publishDir = [
            path: { "${params.outdir}/pipeline_info" },
            mode: params.publish_dir_mode,
            saveAs: { filename -> filename.equals('versions.yml') ? null : filename }
        ]
        ext.args = '--assembled'
    }

    withName: 'FASTP' {
            publishDir = [
                [
                    path: { "${params.outdir}/fastp/${meta.id}" },
                    mode: params.publish_dir_mode,
                    pattern: "*.{html,json,log}"
                ],
                [
                    enabled: params.save_trimmed,
                    path: { "${params.outdir}/fastp/${meta.id}/" },
                    mode: params.publish_dir_mode,
                    pattern: "*.fastp.fastq.gz"
                ]
            ]
            ext.args = [ "--disable_quality_filtering --disable_length_filtering",
                params.trim_fastq              ?: "--disable_adapter_trimming",
                params.clip_r1 > 0             ? "--trim_front1 ${params.clip_r1}"            : "", // Remove bp from the 5' end of read 1
                params.clip_r2   > 0           ? "--trim_front2 ${params.clip_r2}"            : "", // Remove bp from the 5' end of read 2
                params.three_prime_clip_r1 > 0 ? "--trim_tail1 ${params.three_prime_clip_r1}" : "", // Remove bp from the 3' end of read 1 AFTER adapter/quality trimming has been performed
                params.three_prime_clip_r2 > 0 ? "--trim_tail2 ${params.three_prime_clip_r2}" : "", // Remove bp from the 3' end of read 2 AFTER adapter/quality trimming has been performed
                params.trim_nextseq            ? "--trim_poly_g"                              : "", // Apply the --nextseq=X option, to trim based on quality after removing poly-G tails
            ].join(" ").trim()
    }

    withName: 'GUNZIP_*' {
        publishDir = [
            [
                enabled: false
            ]
        ]
    }

    // Validate input assembled
    withName: VALIDATE_INPUT {
        publishDir = [
            path: { "${params.outdir}/validated_input" },
            mode: params.publish_dir_mode,
            saveAs: { filename -> filename.equals('versions.yml') ? null : filename }
        ]
    }

    withName: FASTQC {
        ext.args = '--quiet'
    }

    withName: FASTQC_POSTASSEMBLY {
        publishDir = [
            path: { "${params.outdir}/fastqc/postassembly" },
            mode: params.publish_dir_mode,
            saveAs: { filename -> filename.equals('versions.yml') ? null : filename }
        ]
        ext.args = '--quiet'
    }

    withName: RENAME_FASTQ {
        publishDir = [
            enabled: false
        ]
    }

    withName: 'RENAME_FILE_*' {
        publishDir = [
            enabled: false
        ]
    }

    withName: MERGE_UMI {
        publishDir = [
            [
                enabled: false
            ]
        ]
    }

    // -----------------
    // sequence assembly
    // -----------------
    withName: PRESTO_FILTERSEQ {
        publishDir = [
            path: { "${params.outdir}/presto/01-filterseq/${meta.id}" },
            mode: params.publish_dir_mode,
            saveAs: { filename -> filename.equals('versions.yml') ? null : filename }
        ]
    }

    withName: PRESTO_FILTERSEQ_POSTASSEMBLY_SANS_UMI {
        publishDir = [
            path: { "${params.outdir}/presto/02-filterseq/${meta.id}" },
            mode: params.publish_dir_mode,
            saveAs: { filename -> filename.equals('versions.yml') ? null : filename }
        ]
    }

    withName: PRESTO_MASKPRIMERS_UMI {
<<<<<<< HEAD
        publishDir = [
            path: { "${params.outdir}/presto/02-maskprimers/${meta.id}" },
            mode: params.publish_dir_mode,
            saveAs: { filename -> filename.equals('versions.yml') ? null : filename }
        ]
    }

    withName: PRESTO_MASKPRIMERS_ALIGN {
=======
>>>>>>> 987fc694
        publishDir = [
            path: { "${params.outdir}/presto/02-maskprimers/${meta.id}" },
            mode: params.publish_dir_mode,
            saveAs: { filename -> filename.equals('versions.yml') ? null : filename }
        ]
    }

    withName: PRESTO_MASKPRIMERS_POSTASSEMBLY_SANS_UMI {
        publishDir = [
            path: { "${params.outdir}/presto/03-maskprimers/${meta.id}" },
            mode: params.publish_dir_mode,
            saveAs: { filename -> filename.equals('versions.yml') ? null : filename }
        ]
    }

    withName: PRESTO_PAIRSEQ {
        publishDir = [
            path: { "${params.outdir}/presto/03-pairseq/${meta.id}" },
            mode: params.publish_dir_mode,
            saveAs: { filename -> filename.equals('versions.yml') ? null : filename }
        ]
    }

    withName: PRESTO_CLUSTERSETS {
        publishDir = [
            path: { "${params.outdir}/presto/04-clustersets/${meta.id}" },
            mode: params.publish_dir_mode,
            saveAs: { filename -> filename.equals('versions.yml') ? null : filename }
        ]
    }

    withName: PRESTO_PARSE_CLUSTER {
        publishDir = [
            path: { "${params.outdir}/presto/05-parse-clusters/${meta.id}" },
            mode: params.publish_dir_mode,
            saveAs: { filename -> filename.equals('versions.yml') ? null : filename }
        ]
    }

    withName: PRESTO_BUILDCONSENSUS_UMI {
        publishDir = [
            path: { "${params.outdir}/presto/06-build-consensus/${meta.id}" },
            mode: params.publish_dir_mode,
            saveAs: { filename -> filename.equals('versions.yml') ? null : filename }
        ]
        ext.args = ''
        ext.args2 = ''
        ext.args3 = 'ID BARCODE SEQCOUNT PRIMER PRCOUNT PRCONS PRFREQ CONSCOUNT'
    }

    withName: PRESTO_POSTCONSENSUS_PAIRSEQ {
        publishDir = [
            path: { "${params.outdir}/presto/07-postconsensus-pairseq/${meta.id}" },
            mode: params.publish_dir_mode,
            saveAs: { filename -> filename.equals('versions.yml') ? null : filename }
        ]
    }

    withName: PRESTO_ASSEMBLEPAIRS_UMI {
        publishDir = [
            path: { "${params.outdir}/presto/08-assemble-pairs/${meta.id}" },
            mode: params.publish_dir_mode,
            saveAs: { filename -> filename.equals('versions.yml') ? null : filename }
        ]
        ext.args = '--coord presto --rc tail --1f CONSCOUNT PRCONS --2f CONSCOUNT PRCONS'
        ext.args2 = '-f ID BARCODE SEQCOUNT PRIMER PRCOUNT PRCONS PRFREQ CONSCOUNT LENGTH OVERLAP ERROR PVALUE'
    }

    withName: PRESTO_ASSEMBLEPAIRS_SEQUENTIAL {
        publishDir = [
            path: { "${params.outdir}/presto/08-assemble-pairs/${meta.id}" },
            mode: params.publish_dir_mode,
            saveAs: { filename -> filename.equals('versions.yml') ? null : filename }
        ]
        ext.args = '--coord presto --rc tail --1f CONSCOUNT --2f CONSCOUNT PRCONS --minlen 8 --maxerror 0.3 --alpha 1e-5 --scanrev --minident 0.5 --evalue 1e-5 --maxhits 100 --aligner blastn'
        ext.args2 = '-f ID BARCODE SEQCOUNT PRIMER PRCOUNT PRCONS PRFREQ CONSCOUNT LENGTH OVERLAP ERROR PVALUE'
    }

    withName: PRESTO_ASSEMBLEPAIRS_SANS_UMI {
        publishDir = [
            path: { "${params.outdir}/presto/01-assemble-pairs/${meta.id}" },
            mode: params.publish_dir_mode,
            saveAs: { filename -> filename.equals('versions.yml') ? null : filename }
        ]
        ext.args = '--rc tail'
        ext.args2 = '-f ID SEQCOUNT PRIMER PRCOUNT PRFREQ LENGTH OVERLAP ERROR PVALUE'
    }

    withName: PRESTO_PARSEHEADERS_COLLAPSE_UMI {
        publishDir = [
            enabled: false
        ]
        ext.subcommand = 'collapse'
        ext.args = '-f CONSCOUNT --act min'
    }

    withName: PRESTO_PARSEHEADERS_PRIMERS_UMI {
        publishDir = [
            enabled: false
        ]
        ext.args = 'PRCONS PRCONS'
    }

    withName: PRESTO_PARSEHEADERS_PRIMERS_SANS_UMI {
        publishDir = [
            enabled: false
        ]
        ext.args = 'PRIMER PRIMER'
    }

    withName: PRESTO_PARSEHEADERS_METADATA {
        publishDir = [
            enabled: false
        ]
        ext.args = '-f sample_id subject_id species pcr_target_locus'
    }

    withName: PRESTO_COLLAPSESEQ_UMI {
        publishDir = [
            path: { "${params.outdir}/presto/09-collapseseq/${meta.id}" },
            mode: params.publish_dir_mode,
            saveAs: { filename -> filename.equals('versions.yml') ? null : filename }
        ]
        ext.args = '-n 20 --inner --uf PRCONS --cf CONSCOUNT --act sum'
        ext.args2 = '-f HEADER DUPCOUNT CONSCOUNT'
    }

    withName: PRESTO_COLLAPSESEQ_SANS_UMI {
        publishDir = [
            path: { "${params.outdir}/presto/04-collapseseq/${meta.id}" },
            mode: params.publish_dir_mode,
            saveAs: { filename -> filename.equals('versions.yml') ? null : filename }
        ]
        ext.args = '-n 20 --inner'
        ext.args2 = '-f HEADER DUPCOUNT'
    }

    withName: PRESTO_SPLITSEQ_UMI {
        publishDir = [
            path: { "${params.outdir}/presto/10-splitseq/${meta.id}" },
            mode: params.publish_dir_mode,
            saveAs: { filename -> filename.equals('versions.yml') ? null : filename }
        ]
        ext.args = '-f CONSCOUNT --num 2'
    }

    withName: PRESTO_SPLITSEQ_SANS_UMI {
        publishDir = [
            path: { "${params.outdir}/presto/05-splitseq/${meta.id}" },
            mode: params.publish_dir_mode,
            saveAs: { filename -> filename.equals('versions.yml') ? null : filename }
        ]
        ext.args = '-f DUPCOUNT --num 2'
    }

    // -----------------
    // V(D)J annotation
    // -----------------

    withName: FETCH_DATABASES {
        publishDir = [
            path: { "${params.outdir}/databases" },
            mode: params.publish_dir_mode,
            saveAs: { filename -> filename.equals('versions.yml') ? null : filename },
            enabled: params.save_databases
        ]
    }

    withName: 'UNZIP_DB' {
        publishDir = [
            [
                enabled: false
            ]
        ]
    }

    withName: CHANGEO_CONVERTDB_FASTA_FROM_AIRR {
        publishDir = [
            path: { "${params.outdir}/vdj_annotation/convert-db/${meta.id}" },
            mode: params.publish_dir_mode,
            saveAs: { filename -> filename.equals('versions.yml') ? null : filename }
        ]
        ext.args = '--if sequence_id --sf sequence --mf cell_id consensus_count duplicate_count'
    }


    withName: CHANGEO_ASSIGNGENES {
        publishDir = [
            path: { "${params.outdir}/vdj_annotation/01-assign-genes/${meta.id}" },
            mode: params.publish_dir_mode,
            saveAs: { filename -> filename.equals('versions.yml') ? null : filename }
        ]
        ext.args = '--format blast'
    }

    withName: CHANGEO_MAKEDB {
        publishDir = [
            path: { "${params.outdir}/vdj_annotation/02-make-db/${meta.id}" },
            mode: params.publish_dir_mode,
            saveAs: { filename -> filename.equals('versions.yml') ? null : filename }
        ]
        ext.args = '--regions default --format airr --extended'
    }

    withName: FILTER_QUALITY {
        publishDir = [
            path: { "${params.outdir}/vdj_annotation/03-quality-filter/${meta.id}" },
            mode: params.publish_dir_mode,
            saveAs: { filename -> filename.equals('versions.yml') ? null : filename }
        ]
    }

    withName: CHANGEO_PARSEDB_SPLIT {
        publishDir = [
            path: { "${params.outdir}/vdj_annotation/04-select-productive/${meta.id}" },
            mode: params.publish_dir_mode,
            saveAs: { filename -> filename.equals('versions.yml') ? null : filename }
        ]
    }

    withName: FILTER_JUNCTION_MOD3 {
        publishDir = [
            path: { "${params.outdir}/vdj_annotation/05-select-junction-mod3/${meta.id}" },
            mode: params.publish_dir_mode,
            saveAs: { filename -> filename.equals('versions.yml') ? null : filename }
        ]
    }

    withName: ADD_META_TO_TAB {
        publishDir = [
            path: { "${params.outdir}/vdj_annotation/06-annotate-metadata/${meta.id}" },
            mode: params.publish_dir_mode,
            saveAs: { filename -> filename.equals('versions.yml') ? null : filename }
        ]
    }

    // -------------------------------
    // QC filtering
    // -------------------------------

    withName: CHANGEO_CREATEGERMLINES {
        publishDir = [
            path: { "${params.outdir}/qc-filtering/bulk-qc-filtering/01-create-germlines/${meta.id}" },
            mode: params.publish_dir_mode,
            saveAs: { filename -> filename.equals('versions.yml') ? null : filename }
        ]
    }

    withName: REMOVE_CHIMERIC {
        publishDir = [
            path: { "${params.outdir}/qc-filtering/bulk-qc-filtering/02-chimera-filter/${meta.id}" },
            mode: params.publish_dir_mode,
            saveAs: { filename -> filename.equals('versions.yml') ? null : filename }
        ]
    }

    withName: DETECT_CONTAMINATION {
        publishDir = [
            path: { "${params.outdir}/qc-filtering/bulk-qc-filtering/03-detect_contamination" },
            mode: params.publish_dir_mode,
            saveAs: { filename -> filename.equals('versions.yml') ? null : filename }
        ]
    }

    withName: COLLAPSE_DUPLICATES {
        publishDir = [
            path: { "${params.outdir}/qc-filtering/bulk-qc-filtering/04-collapse-duplicates" },
            mode: params.publish_dir_mode,
            saveAs: { filename -> filename.equals('versions.yml') ? null : filename }
        ]
        errorStrategy = 'retry'
    }

    // ------------------------------
    // Single cell QC
    // ------------------------------
    withName: SINGLE_CELL_QC {
        publishDir = [
            path: { "${params.outdir}/qc-filtering/single-cell-qc" },
            mode: params.publish_dir_mode,
            saveAs: { filename -> filename.equals('versions.yml') ? null : filename }
        ]
        ext.args = ['outname':'', 'outputby':'sample_id']
    }

    // -------------------------------
    // Clonal analysis
    // -------------------------------

    withName: FIND_CLONAL_THRESHOLD {
        publishDir = [
            path: { "${params.outdir}/clonal_analysis/find_threshold" },
            mode: params.publish_dir_mode,
            saveAs: { filename -> filename.equals('versions.yml') ? null : filename }
        ]
        ext.args = ['findthreshold_method':'gmm',
            'findthreshold_model':'gamma-norm',
            'findthreshold_edge':0.9,
            'findthreshold_cutoff':'user',
            'findthreshold_spc':0.995]
    }

    withName: REPORT_THRESHOLD {
        publishDir = [
            path: { "${params.outdir}/clonal_analysis/report_threshold" },
            mode: params.publish_dir_mode,
            saveAs: { filename -> filename.equals('versions.yml') ? null : filename }
        ]
        ext.args = ['findthreshold_method':'gmm',
            'findthreshold_model':'gamma-norm',
            'findthreshold_edge':0.9,
            'findthreshold_cutoff':'user',
            'findthreshold_spc':0.995,
            'subsample':10000]
    }

    withName: DEFINE_CLONES_COMPUTE {
        publishDir = [
            path: { "${params.outdir}/clonal_analysis/define_clones" },
            mode: params.publish_dir_mode,
            saveAs: { filename -> filename.equals('versions.yml') ? null : filename }
        ]
        ext.args = ['outname':'', 'model':'hierarchical',
                    'method':'nt', 'linkage':'single',
                    'skip_convergence':true,
                    'min_n':30]
    }

    withName: DEFINE_CLONES_REPORT {
        publishDir = [
            path: { "${params.outdir}/clonal_analysis/define_clones" },
            mode: params.publish_dir_mode,
            saveAs: { filename -> filename.equals('versions.yml') ? null : filename }
        ]
        ext.args = ['outname':'', 'model':'hierarchical',
                    'method':'nt', 'linkage':'single',
                    'skip_convergence':false,
                    'min_n':30]
    }

    withName: DOWSER_LINEAGES {
        publishDir = [
            path: { "${params.outdir}/clonal_analysis/dowser_lineages" },
            mode: params.publish_dir_mode,
            saveAs: { filename -> filename.equals('versions.yml') ? null : filename }
        ]
        ext.args = ['build':'igphyml',
                    'minseq':5,
                    'traits':'c_call',
                    'tips':'c_call']
    }

    // -------------------------------
    // Reports
    // -------------------------------

    withName: AIRRFLOW_REPORT {
        publishDir = [
            path: { "${params.outdir}" },
            mode: params.publish_dir_mode,
            saveAs: { filename -> filename.equals('versions.yml') ? null : filename }
        ]
        ext.args = 'none'
    }

    withName: PARSE_LOGS {
        publishDir = [
            path: { "${params.outdir}/parsed_logs" },
            mode: params.publish_dir_mode,
            saveAs: { filename -> filename.equals('versions.yml') ? null : filename }
        ]
    }

    withName: REPORT_FILE_SIZE {
        publishDir = [
            path: { "${params.outdir}/report_file_size" },
            mode: params.publish_dir_mode,
            saveAs: { filename -> filename.equals('versions.yml') ? null : filename }
        ]
    }

    withName: 'MULTIQC' {
        ext.args   = { params.multiqc_title ? "--title \"$params.multiqc_title\"" : '' }
        publishDir = [
            path: { "${params.outdir}/multiqc" },
            mode: params.publish_dir_mode,
            saveAs: { filename -> filename.equals('versions.yml') ? null : filename }
        ]
    }

}<|MERGE_RESOLUTION|>--- conflicted
+++ resolved
@@ -139,7 +139,6 @@
     }
 
     withName: PRESTO_MASKPRIMERS_UMI {
-<<<<<<< HEAD
         publishDir = [
             path: { "${params.outdir}/presto/02-maskprimers/${meta.id}" },
             mode: params.publish_dir_mode,
@@ -148,8 +147,6 @@
     }
 
     withName: PRESTO_MASKPRIMERS_ALIGN {
-=======
->>>>>>> 987fc694
         publishDir = [
             path: { "${params.outdir}/presto/02-maskprimers/${meta.id}" },
             mode: params.publish_dir_mode,
