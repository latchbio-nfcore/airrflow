--- conflicted
+++ resolved
@@ -379,11 +379,7 @@
 
     withName: COLLAPSE_DUPLICATES {
         publishDir = [
-<<<<<<< HEAD
-            path: { "${params.outdir}/bulk-qc-filtering/04-collapse-duplicates" },
-=======
-            path: { "${params.outdir}/qc-filtering/bulk-qc-filtering/04-collapse-duplicates/${meta.id}" },
->>>>>>> c97bc405
+            path: { "${params.outdir}/qc-filtering/bulk-qc-filtering/04-collapse-duplicates" },
             mode: params.publish_dir_mode,
             saveAs: { filename -> filename.equals('versions.yml') ? null : filename }
         ]
