--- conflicted
+++ resolved
@@ -18,30 +18,6 @@
         saveAs: { filename -> filename.equals('versions.yml') ? null : filename }
     ]
 
-<<<<<<< HEAD
-=======
-    withName: SAMPLESHEET_CHECK {
-        publishDir = [
-            path: { "${params.outdir}/pipeline_info" },
-            mode: params.publish_dir_mode,
-            saveAs: { filename -> filename.equals('versions.yml') ? null : filename }
-        ]
-    }
-
-    withName: FASTQC {
-        ext.args = '--quiet'
-    }
-
-    withName: FASTQC_POSTASSEMBLY {
-        publishDir = [
-            path: { "${params.outdir}/fastqc/postassembly" },
-            mode: params.publish_dir_mode,
-            saveAs: { filename -> filename.equals('versions.yml') ? null : filename }
-        ]
-        ext.args = '--quiet'
-    }
-
->>>>>>> 0605f1b7
     withName: CUSTOM_DUMPSOFTWAREVERSIONS {
         publishDir = [
             path: { "${params.outdir}/pipeline_info" },
