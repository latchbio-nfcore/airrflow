/*
~~~~~~~~~~~~~~~~~~~~~~~~~~~~~~~~~~~~~~~~~~~~~~~~~~~~~~~~~~~~~~~~~~~~~~~~~~~~~~~~~~~~~~~~
    Config file for defining DSL2 per module options and publishing paths
~~~~~~~~~~~~~~~~~~~~~~~~~~~~~~~~~~~~~~~~~~~~~~~~~~~~~~~~~~~~~~~~~~~~~~~~~~~~~~~~~~~~~~~~
    Available keys to override module options:
        ext.args   = Additional arguments appended to command in module.
        ext.args2  = Second set of arguments appended to command in module (multi-tool modules).
        ext.args3  = Third set of arguments appended to command in module (multi-tool modules).
        ext.prefix = File name prefix for output files.
----------------------------------------------------------------------------------------
*/

process {

    publishDir = [
        path: { "${params.outdir}/${task.process.tokenize(':')[-1].tokenize('_')[0].toLowerCase()}" },
        mode: params.publish_dir_mode,
        saveAs: { filename -> filename.equals('versions.yml') ? null : filename }
    ]

    withName: CUSTOM_DUMPSOFTWAREVERSIONS {
        publishDir = [
            path: { "${params.outdir}/pipeline_info" },
            mode: params.publish_dir_mode,
            pattern: '*_versions.yml'
        ]
    }

<<<<<<< HEAD
    // Validate input raw
    withName: SAMPLESHEET_CHECK {
        publishDir = [
            path: { "${params.outdir}/pipeline_info" },
            mode: params.publish_dir_mode,
            saveAs: { filename -> filename.equals('versions.yml') ? null : filename }
        ]
    }

    // Validate input assembled
    withName: VALIDATE_INPUT {
        publishDir = [
            path: { "${params.outdir}/validated_input" },
            mode: params.publish_dir_mode,
            saveAs: { filename -> filename.equals('versions.yml') ? null : filename }
        ]
    }

    withName: FASTQC {
        ext.args = '--quiet'
    }

    withName: FASTQC_POSTASSEMBLY {
        publishDir = [
            path: { "${params.outdir}/fastqc/postassembly" },
            mode: params.publish_dir_mode,
            saveAs: { filename -> filename.equals('versions.yml') ? null : filename }
        ]
        ext.args = '--quiet'
    }

    // -----------------
    // sequence assembly
    // -----------------
    withName: PRESTO_FILTERSEQ {
        publishDir = [
            path: { "${params.outdir}/presto/01-filterseq/${meta.id}" },
            mode: params.publish_dir_mode,
            saveAs: { filename -> filename.equals('versions.yml') ? null : filename }
        ]
    }

    withName: PRESTO_FILTERSEQ_POSTASSEMBLY_SANS_UMI {
        publishDir = [
            path: { "${params.outdir}/presto/02-filterseq/${meta.id}" },
            mode: params.publish_dir_mode,
            saveAs: { filename -> filename.equals('versions.yml') ? null : filename }
        ]
    }

    withName: PRESTO_MASKPRIMERS {
        publishDir = [
            path: { "${params.outdir}/presto/02-maskprimers/${meta.id}" },
            mode: params.publish_dir_mode,
            saveAs: { filename -> filename.equals('versions.yml') ? null : filename }
        ]
    }

    withName: PRESTO_MASKPRIMERS_POSTASSEMBLY_SANS_UMI {
        publishDir = [
            path: { "${params.outdir}/presto/03-maskprimers/${meta.id}" },
            mode: params.publish_dir_mode,
            saveAs: { filename -> filename.equals('versions.yml') ? null : filename }
        ]
    }

    withName: PRESTO_PAIRSEQ {
        publishDir = [
            path: { "${params.outdir}/presto/03-pairseq/${meta.id}" },
            mode: params.publish_dir_mode,
            saveAs: { filename -> filename.equals('versions.yml') ? null : filename }
        ]
    }

    withName: PRESTO_CLUSTERSETS {
        publishDir = [
            path: { "${params.outdir}/presto/04-clustersets/${meta.id}" },
            mode: params.publish_dir_mode,
            saveAs: { filename -> filename.equals('versions.yml') ? null : filename }
        ]
    }

    withName: PRESTO_PARSE_CLUSTER {
        publishDir = [
            path: { "${params.outdir}/presto/05-parse-clusters/${meta.id}" },
            mode: params.publish_dir_mode,
            saveAs: { filename -> filename.equals('versions.yml') ? null : filename }
        ]
    }

    withName: PRESTO_BUILDCONSENSUS {
        publishDir = [
            path: { "${params.outdir}/presto/06-build-consensus/${meta.id}" },
            mode: params.publish_dir_mode,
            saveAs: { filename -> filename.equals('versions.yml') ? null : filename }
        ]
    }

    withName: PRESTO_POSTCONSENSUS_PAIRSEQ {
        publishDir = [
            path: { "${params.outdir}/presto/07-postconsensus-pairseq/${meta.id}" },
            mode: params.publish_dir_mode,
            saveAs: { filename -> filename.equals('versions.yml') ? null : filename }
        ]
    }

    withName: PRESTO_ASSEMBLEPAIRS_UMI {
        publishDir = [
            path: { "${params.outdir}/presto/08-assemble-pairs/${meta.id}" },
            mode: params.publish_dir_mode,
            saveAs: { filename -> filename.equals('versions.yml') ? null : filename }
        ]
        ext.args = '--coord presto --rc tail --1f CONSCOUNT PRCONS --2f CONSCOUNT PRCONS'
        ext.args2 = '-f ID BARCODE SEQCOUNT PRIMER PRCOUNT PRCONS PRFREQ CONSCOUNT LENGTH OVERLAP ERROR PVALUE'
    }

    withName: PRESTO_ASSEMBLEPAIRS_SANS_UMI {
        publishDir = [
            path: { "${params.outdir}/presto/01-assemble-pairs/${meta.id}" },
            mode: params.publish_dir_mode,
            saveAs: { filename -> filename.equals('versions.yml') ? null : filename }
        ]
        ext.args = '--rc tail'
        ext.args2 = '-f ID SEQCOUNT PRIMER PRCOUNT PRFREQ LENGTH OVERLAP ERROR PVALUE'
    }

    withName: PRESTO_PARSEHEADERS_COLLAPSE_UMI {
        publishDir = [
            enabled: false
        ]
        ext.subcommand = 'collapse'
        ext.args = '-f CONSCOUNT --act min'
    }

    withName: PRESTO_PARSEHEADERS_PRIMERS_UMI {
        publishDir = [
            enabled: false
        ]
        ext.args = 'PRCONS PRCONS'
    }

    withName: PRESTO_PARSEHEADERS_PRIMERS_SANS_UMI {
        publishDir = [
            enabled: false
        ]
        ext.args = 'PRIMER PRIMER'
    }

    withName: PRESTO_PARSEHEADERS_METADATA {
        publishDir = [
            enabled: false
        ]
        ext.args = '-f sample_id subject_id species pcr_target_locus'
    }

    withName: PRESTO_COLLAPSESEQ_UMI {
        publishDir = [
            path: { "${params.outdir}/presto/09-collapseseq/${meta.id}" },
            mode: params.publish_dir_mode,
            saveAs: { filename -> filename.equals('versions.yml') ? null : filename }
        ]
        ext.args = '-n 20 --inner --uf PRCONS --cf CONSCOUNT --act sum'
        ext.args2 = '-f HEADER DUPCOUNT'
    }

    withName: PRESTO_COLLAPSESEQ_SANS_UMI {
        publishDir = [
            path: { "${params.outdir}/presto/04-collapseseq/${meta.id}" },
            mode: params.publish_dir_mode,
            saveAs: { filename -> filename.equals('versions.yml') ? null : filename }
        ]
        ext.args = '-n 20 --inner'
        ext.args2 = '-f HEADER DUPCOUNT'
    }

    withName: PRESTO_SPLITSEQ_UMI {
        publishDir = [
            path: { "${params.outdir}/presto/10-splitseq/${meta.id}" },
            mode: params.publish_dir_mode,
            saveAs: { filename -> filename.equals('versions.yml') ? null : filename }
        ]
        ext.args = '-f CONSCOUNT --num 2'
    }

    withName: PRESTO_SPLITSEQ_SANS_UMI {
        publishDir = [
            path: { "${params.outdir}/presto/05-splitseq/${meta.id}" },
            mode: params.publish_dir_mode,
            saveAs: { filename -> filename.equals('versions.yml') ? null : filename }
        ]
        ext.args = '-f DUPCOUNT --num 2'
    }

    // -----------------
    // V(D)J annotation
    // -----------------

    withName: FETCH_DATABASES {
        publishDir = [
            path: { "${params.outdir}/databases" },
            mode: params.publish_dir_mode,
            saveAs: { filename -> filename.equals('versions.yml') ? null : filename },
            enabled: params.save_databases
        ]
    }

    withName: CHANGEO_CONVERTDB_FASTA_FROM_AIRR {
        publishDir = [
            path: { "${params.outdir}/vdj_annotation/convert-db/${meta.id}" },
            mode: params.publish_dir_mode,
            saveAs: { filename -> filename.equals('versions.yml') ? null : filename }
        ]
        ext.args = '--if sequence_id --sf sequence --mf cell_id consensus_count duplicate_count c_call c_cigar c_sequence_start c_sequence_end'
    }


    withName: CHANGEO_ASSIGNGENES {
        publishDir = [
            path: { "${params.outdir}/vdj_annotation/01-assign-genes/${meta.id}" },
            mode: params.publish_dir_mode,
            saveAs: { filename -> filename.equals('versions.yml') ? null : filename }
        ]
        ext.args = '--format blast'
    }

    withName: CHANGEO_MAKEDB {
        publishDir = [
            path: { "${params.outdir}/vdj_annotation/02-make-db/${meta.id}" },
            mode: params.publish_dir_mode,
            saveAs: { filename -> filename.equals('versions.yml') ? null : filename }
        ]
        ext.args = '--regions default --format airr --extended'
    }
=======
    if (params.subworkflow == "bcellmagic") {

        withName: SAMPLESHEET_CHECK {
            publishDir = [
                path: { "${params.outdir}/pipeline_info" },
                mode: params.publish_dir_mode,
                saveAs: { filename -> filename.equals('versions.yml') ? null : filename }
            ]
        }

        withName: 'FASTP' {
            publishDir = [
                [
                    path: { "${params.outdir}/fastp/${meta.id}" },
                    mode: params.publish_dir_mode,
                    pattern: "*.{html,json,log}"
                ],
                [
                    enabled: params.save_trimmed,
                    path: { "${params.outdir}/fastp/${meta.id}/" },
                    mode: params.publish_dir_mode,
                    pattern: "*.fastp.fastq.gz"
                ]
            ]
            ext.args = [ "--disable_quality_filtering --disable_length_filtering",
                params.trim_fastq              ?: "--disable_adapter_trimming",
                params.clip_r1 > 0             ? "--trim_front1 ${params.clip_r1}"            : "", // Remove bp from the 5' end of read 1
                params.clip_r2   > 0           ? "--trim_front2 ${params.clip_r2}"            : "", // Remove bp from the 5' end of read 2
                params.three_prime_clip_r1 > 0 ? "--trim_tail1 ${params.three_prime_clip_r1}" : "", // Remove bp from the 3' end of read 1 AFTER adapter/quality trimming has been performed
                params.three_prime_clip_r2 > 0 ? "--trim_tail2 ${params.three_prime_clip_r2}" : "", // Remove bp from the 3' end of read 2 AFTER adapter/quality trimming has been performed
                params.trim_nextseq            ? "--trim_poly_g"                              : "", // Apply the --nextseq=X option, to trim based on quality after removing poly-G tails
            ].join(" ").trim()
        }

        withName: 'GUNZIP_*' {
            publishDir = [
                [
                    enabled: false
                ]
            ]
        }

        withName: FASTQC_POSTASSEMBLY {
            publishDir = [
                path: { "${params.outdir}/fastqc/postassembly" },
                mode: params.publish_dir_mode,
                saveAs: { filename -> filename.equals('versions.yml') ? null : filename }
            ]
            ext.args = '--quiet'
        }

        withName: PRESTO_FILTERSEQ {
            publishDir = [
                path: { "${params.outdir}/presto/01-filterseq/${meta.id}" },
                mode: params.publish_dir_mode,
                saveAs: { filename -> filename.equals('versions.yml') ? null : filename }
            ]
        }

        withName: PRESTO_FILTERSEQ_POSTASSEMBLY_SANS_UMI {
            publishDir = [
                path: { "${params.outdir}/presto/02-filterseq/${meta.id}" },
                mode: params.publish_dir_mode,
                saveAs: { filename -> filename.equals('versions.yml') ? null : filename }
            ]
        }

        withName: PRESTO_MASKPRIMERS {
            publishDir = [
                path: { "${params.outdir}/presto/02-maskprimers/${meta.id}" },
                mode: params.publish_dir_mode,
                saveAs: { filename -> filename.equals('versions.yml') ? null : filename }
            ]
        }

        withName: PRESTO_MASKPRIMERS_POSTASSEMBLY_SANS_UMI {
            publishDir = [
                path: { "${params.outdir}/presto/03-maskprimers/${meta.id}" },
                mode: params.publish_dir_mode,
                saveAs: { filename -> filename.equals('versions.yml') ? null : filename }
            ]
        }

        withName: PRESTO_PAIRSEQ {
            publishDir = [
                path: { "${params.outdir}/presto/03-pairseq/${meta.id}" },
                mode: params.publish_dir_mode,
                saveAs: { filename -> filename.equals('versions.yml') ? null : filename }
            ]
        }

        withName: PRESTO_CLUSTERSETS {
            publishDir = [
                path: { "${params.outdir}/presto/04-clustersets/${meta.id}" },
                mode: params.publish_dir_mode,
                saveAs: { filename -> filename.equals('versions.yml') ? null : filename }
            ]
        }

        withName: PRESTO_PARSE_CLUSTER {
            publishDir = [
                path: { "${params.outdir}/presto/05-parse-clusters/${meta.id}" },
                mode: params.publish_dir_mode,
                saveAs: { filename -> filename.equals('versions.yml') ? null : filename }
            ]
        }

        withName: PRESTO_BUILDCONSENSUS {
            publishDir = [
                path: { "${params.outdir}/presto/06-build-consensus/${meta.id}" },
                mode: params.publish_dir_mode,
                saveAs: { filename -> filename.equals('versions.yml') ? null : filename }
            ]
        }

        withName: PRESTO_POSTCONSENSUS_PAIRSEQ {
            publishDir = [
                path: { "${params.outdir}/presto/07-postconsensus-pairseq/${meta.id}" },
                mode: params.publish_dir_mode,
                saveAs: { filename -> filename.equals('versions.yml') ? null : filename }
            ]
        }

        withName: PRESTO_ASSEMBLEPAIRS_UMI {
            publishDir = [
                path: { "${params.outdir}/presto/08-assemble-pairs/${meta.id}" },
                mode: params.publish_dir_mode,
                saveAs: { filename -> filename.equals('versions.yml') ? null : filename }
            ]
            ext.args = '--coord presto --rc tail --1f CONSCOUNT PRCONS --2f CONSCOUNT PRCONS'
            ext.args2 = '-f ID BARCODE SEQCOUNT PRIMER PRCOUNT PRCONS PRFREQ CONSCOUNT LENGTH OVERLAP ERROR PVALUE'
        }

        withName: PRESTO_ASSEMBLEPAIRS_SANS_UMI {
            publishDir = [
                path: { "${params.outdir}/presto/01-assemble-pairs/${meta.id}" },
                mode: params.publish_dir_mode,
                saveAs: { filename -> filename.equals('versions.yml') ? null : filename }
            ]
            ext.args = '--rc tail'
            ext.args2 = '-f ID SEQCOUNT PRIMER PRCOUNT PRFREQ LENGTH OVERLAP ERROR PVALUE'
        }

        withName: PRESTO_PARSEHEADERS_COLLAPSE_UMI {
            publishDir = [
                enabled: false
            ]
            ext.subcommand = 'collapse'
            ext.args = '-f CONSCOUNT --act min'
        }

        withName: PRESTO_PARSEHEADERS_PRIMERS_UMI {
            publishDir = [
                enabled: false
            ]
            ext.args = 'PRCONS PRCONS'
        }

        withName: PRESTO_PARSEHEADERS_PRIMERS_SANS_UMI {
            publishDir = [
                enabled: false
            ]
            ext.args = 'PRIMER PRIMER'
        }

        withName: PRESTO_PARSEHEADERS_METADATA {
            publishDir = [
                enabled: false
            ]
            ext.args = '-f sample_id subject_id species pcr_target_locus'
        }

        withName: PRESTO_COLLAPSESEQ_UMI {
            publishDir = [
                path: { "${params.outdir}/presto/09-collapseseq/${meta.id}" },
                mode: params.publish_dir_mode,
                saveAs: { filename -> filename.equals('versions.yml') ? null : filename }
            ]
            ext.args = '-n 20 --inner --uf PRCONS --cf CONSCOUNT --act sum'
            ext.args2 = '-f HEADER DUPCOUNT'
        }

        withName: PRESTO_COLLAPSESEQ_SANS_UMI {
            publishDir = [
                path: { "${params.outdir}/presto/04-collapseseq/${meta.id}" },
                mode: params.publish_dir_mode,
                saveAs: { filename -> filename.equals('versions.yml') ? null : filename }
            ]
            ext.args = '-n 20 --inner'
            ext.args2 = '-f HEADER DUPCOUNT'
        }

        withName: PRESTO_SPLITSEQ_UMI {
            publishDir = [
                path: { "${params.outdir}/presto/10-splitseq/${meta.id}" },
                mode: params.publish_dir_mode,
                saveAs: { filename -> filename.equals('versions.yml') ? null : filename }
            ]
            ext.args = '-f CONSCOUNT --num 2'
        }

        withName: PRESTO_SPLITSEQ_SANS_UMI {
            publishDir = [
                path: { "${params.outdir}/presto/05-splitseq/${meta.id}" },
                mode: params.publish_dir_mode,
                saveAs: { filename -> filename.equals('versions.yml') ? null : filename }
            ]
            ext.args = '-f DUPCOUNT --num 2'
        }

        withName: CHANGEO_ASSIGNGENES {
            publishDir = [
                path: { "${params.outdir}/changeo/01-assign-genes/${meta.id}" },
                mode: params.publish_dir_mode,
                saveAs: { filename -> filename.equals('versions.yml') ? null : filename }
            ]
            ext.args = '--format blast'
        }

        withName: CHANGEO_MAKEDB {
            publishDir = [
                path: { "${params.outdir}/changeo/02-make-db/${meta.id}" },
                mode: params.publish_dir_mode,
                saveAs: { filename -> filename.equals('versions.yml') ? null : filename }
            ]
            ext.args = '--regions default --format airr'
        }

        withName: CHANGEO_PARSEDB_SPLIT {
            publishDir = [
                path: { "${params.outdir}/changeo/03-parsedb-split/${meta.id}" },
                mode: params.publish_dir_mode,
                saveAs: { filename -> filename.equals('versions.yml') ? null : filename }
            ]
        }

        withName: CHANGEO_PARSEDB_SELECT {
            publishDir = [
                path: { "${params.outdir}/changeo/04-parsedb-select/${meta.id}" },
                mode: params.publish_dir_mode,
                saveAs: { filename -> filename.equals('versions.yml') ? null : filename }
            ]
            ext.args = '-f v_call j_call -u "IG[HLK]" --regex --logic all'
            ext.args2 = '-f v_call j_call -u "TR" --regex --logic all'
        }

        withName: CHANGEO_CONVERTDB_FASTA {
            publishDir = [
                path: { "${params.outdir}/changeo/05-convertdb-fasta/${meta.id}" },
                mode: params.publish_dir_mode,
                saveAs: { filename -> filename.equals('versions.yml') ? null : filename }
            ]
            ext.args = '--if sequence_id --sf sequence_alignment --mf v_call dupcount'
        }

        withName: MERGE_TABLES {
            publishDir = [
                path: { "${params.outdir}/shazam/01-merged-tables/${meta.id}" },
                mode: params.publish_dir_mode,
                saveAs: { filename -> filename.equals('versions.yml') ? null : filename }
            ]
        }

        withName: SHAZAM_THRESHOLD {
            publishDir = [
                path: { "${params.outdir}/shazam/02-clonal-threshold/${meta.id}" },
                mode: params.publish_dir_mode,
                saveAs: { filename -> filename.equals('versions.yml') ? null : filename }
            ]
        }

        withName: CHANGEO_DEFINECLONES {
            publishDir = [
                path: { "${params.outdir}/changeo/06-define-clones/${meta.id}" },
                mode: params.publish_dir_mode,
                saveAs: { filename -> filename.equals('versions.yml') ? null : filename }
            ]
        }

        withName: CHANGEO_CREATEGERMLINES {
            publishDir = [
                path: { "${params.outdir}/changeo/07-create-germlines/${meta.id}" },
                mode: params.publish_dir_mode,
                saveAs: { filename -> filename.equals('versions.yml') ? null : filename }
            ]
        }

        withName: CHANGEO_BUILDTREES {
            publishDir = [
                path: { "${params.outdir}/changeo/08-build-trees/${meta.id}" },
                mode: params.publish_dir_mode,
                saveAs: { filename -> filename.equals('versions.yml') ? null : filename }
            ]
            ext.args = '--igphyml --collapse'
        }

        withName: ALAKAZAM_LINEAGE {
            publishDir = [
                path: { "${params.outdir}/lineage-reconstruction/${meta.id}" },
                mode: params.publish_dir_mode,
                saveAs: { filename -> filename.equals('versions.yml') ? null : filename }
            ]
            ext.args = '--node-label none'
        }

        withName: ALAKAZAM_SHAZAM_REPERTOIRES {
            publishDir = [
                path: { "${params.outdir}/repertoire_analysis" },
                mode: params.publish_dir_mode,
                saveAs: { filename -> filename.equals('versions.yml') ? null : filename }
            ]
            ext.args = 'none'
        }

        withName: FETCH_DATABASES {
            publishDir = [
                path: { "${params.outdir}/databases" },
                mode: params.publish_dir_mode,
                saveAs: { filename -> filename.equals('versions.yml') ? null : filename },
                enabled: params.save_databases
            ]
        }

        withName: PARSE_LOGS {
            publishDir = [
                path: { "${params.outdir}/parsed-logs" },
                mode: params.publish_dir_mode,
                saveAs: { filename -> filename.equals('versions.yml') ? null : filename }
            ]
        }
    }

// REVEAL modules

    if ( params.subworkflow == "reveal" ) {
        withName: IMMCANTATION {
            publishDir = [
                path: { "${params.outdir}/immcantation_version" },
                mode: params.publish_dir_mode,
                saveAs: { filename -> filename.equals('versions.yml') ? null : filename }
            ]
        }

        withName: FETCH_DATABASES {
            publishDir = [
                path: { "${params.outdir}/databases" },
                mode: params.publish_dir_mode,
                saveAs: { filename -> filename.equals('versions.yml') ? null : filename },
                enabled: params.save_databases
            ]
        }

        withName: CHANGEO_ASSIGNGENES_REVEAL {
            publishDir = [
                path: { "${params.outdir}/changeo/assign_genes/${meta.id}" },
                mode: params.publish_dir_mode,
                saveAs: { filename -> filename.equals('versions.yml') ? null : filename }
            ]
            ext.args = '--format blast'
        }

        withName: CHANGEO_MAKEDB_REVEAL {
            publishDir = [
                path: { "${params.outdir}/changeo/makedb-igblast/${meta.id}" },
                mode: params.publish_dir_mode,
                saveAs: { filename -> filename.equals('versions.yml') ? null : filename }
            ]
        }

        withName: CHANGEO_CONVERTDB_FASTA_FROM_AIRR {
            publishDir = [
                path: { "${params.outdir}/changeo/convert-db/${meta.id}" },
                mode: params.publish_dir_mode,
                saveAs: { filename -> filename.equals('versions.yml') ? null : filename }
            ]
            ext.args = '--if sequence_id --sf sequence --mf cell_id consensus_count duplicate_count c_call c_cigar c_sequence_start c_sequence_end'
        }
>>>>>>> 04c0566e

        withName: FILTER_QUALITY {
        publishDir = [
            path: { "${params.outdir}/vdj_annotation/03-quality-filter/${meta.id}" },
            mode: params.publish_dir_mode,
            saveAs: { filename -> filename.equals('versions.yml') ? null : filename }
        ]
    }

    withName: CHANGEO_PARSEDB_SPLIT {
        publishDir = [
            path: { "${params.outdir}/vdj_annotation/04-select-productive/${meta.id}" },
            mode: params.publish_dir_mode,
            saveAs: { filename -> filename.equals('versions.yml') ? null : filename }
        ]
    }

    withName: FILTER_JUNCTION_MOD3 {
        publishDir = [
            path: { "${params.outdir}/vdj_annotation/05-select-junction-mod3/${meta.id}" },
            mode: params.publish_dir_mode,
            saveAs: { filename -> filename.equals('versions.yml') ? null : filename }
        ]
    }

    withName: ADD_META_TO_TAB {
        publishDir = [
            path: { "${params.outdir}/vdj_annotation/06-annotate-metadata/${meta.id}" },
            mode: params.publish_dir_mode,
            saveAs: { filename -> filename.equals('versions.yml') ? null : filename }
        ]
    }

    // -------------------------------
    // QC filtering
    // -------------------------------

    withName: CHANGEO_CREATEGERMLINES {
        publishDir = [
            path: { "${params.outdir}/bulk-qc-filtering/01-create-germlines/${meta.id}" },
            mode: params.publish_dir_mode,
            saveAs: { filename -> filename.equals('versions.yml') ? null : filename }
        ]
    }

    withName: REMOVE_CHIMERIC {
        publishDir = [
            path: { "${params.outdir}/bulk-qc-filtering/02-chimera-filter/${meta.id}" },
            mode: params.publish_dir_mode,
            saveAs: { filename -> filename.equals('versions.yml') ? null : filename }
        ]
    }

    withName: DETECT_CONTAMINATION {
        publishDir = [
            path: { "${params.outdir}/bulk-qc-filtering/03-detect_contamination" },
            mode: params.publish_dir_mode,
            saveAs: { filename -> filename.equals('versions.yml') ? null : filename }
        ]
    }

    withName: COLLAPSE_DUPLICATES {
        publishDir = [
            path: { "${params.outdir}/bulk-qc-filtering/04-collapse-duplicates/${meta.id}" },
            mode: params.publish_dir_mode,
            saveAs: { filename -> filename.equals('versions.yml') ? null : filename }
        ]
    }

    // ------------------------------
    // Single cell QC
    // ------------------------------
    withName: SINGLE_CELL_QC {
        publishDir = [
            path: { "${params.outdir}/qc-filtering/single-cell-qc" },
            mode: params.publish_dir_mode,
            saveAs: { filename -> filename.equals('versions.yml') ? null : filename }
        ]
        ext.args = ['outname':'', 'outputby':'sample_id']
    }

    // -------------------------------
    // Clonal analysis
    // -------------------------------

    withName: FIND_THRESHOLD {
        publishDir = [
            path: { "${params.outdir}/clonal_analysis/find_threshold" },
            mode: params.publish_dir_mode,
            saveAs: { filename -> filename.equals('versions.yml') ? null : filename }
        ]
    }

    withName: DEFINE_CLONES_COMPUTE {
        publishDir = [
            path: { "${params.outdir}/clonal_analysis/define_clones" },
            mode: params.publish_dir_mode,
            saveAs: { filename -> filename.equals('versions.yml') ? null : filename }
        ]
        ext.args = ['outname':'', 'model':'hierarchical',
                    'method':'nt', 'linkage':'single',
                    'outputby':'sample_id', 'min_n':30]
    }

    withName: DEFINE_CLONES_REPORT {
        publishDir = [
            path: { "${params.outdir}/clonal_analysis/define_clones" },
            mode: params.publish_dir_mode,
            saveAs: { filename -> filename.equals('versions.yml') ? null : filename }
        ]
        ext.args = ['outname':'', 'model':'hierarchical',
                    'method':'nt', 'linkage':'single',
                    'outputby':'sample_id', 'min_n':30]
    }

    withName: DOWSER_LINEAGES {
        publishDir = [
            path: { "${params.outdir}/clonal_analysis/dowser_lineages" },
            mode: params.publish_dir_mode,
            saveAs: { filename -> filename.equals('versions.yml') ? null : filename }
        ]
        ext.args = ['build':'igphyml']
    }

//    withName: CHANGEO_PARSEDB_SELECT {
//        publishDir = [
//            path: { "${params.outdir}/changeo/04-parsedb-select/${meta.id}" },
//            mode: params.publish_dir_mode,
//            saveAs: { filename -> filename.equals('versions.yml') ? null : filename }
//        ]
//        ext.args = '-f v_call j_call -u "IG[HLK]" --regex --logic all'
//        ext.args2 = '-f v_call j_call -u "TR" --regex --logic all'
//    }

    withName: CHANGEO_CONVERTDB_FASTA {
        publishDir = [
            path: { "${params.outdir}/changeo/05-convertdb-fasta/${meta.id}" },
            mode: params.publish_dir_mode,
            saveAs: { filename -> filename.equals('versions.yml') ? null : filename }
        ]
        ext.args = '--if sequence_id --sf sequence_alignment --mf v_call dupcount'
    }

    withName: SHAZAM_THRESHOLD {
        publishDir = [
            path: { "${params.outdir}/shazam/02-clonal-threshold/${meta.id}" },
            mode: params.publish_dir_mode,
            saveAs: { filename -> filename.equals('versions.yml') ? null : filename }
        ]
    }

    withName: CHANGEO_DEFINECLONES {
        publishDir = [
            path: { "${params.outdir}/changeo/06-define-clones/${meta.id}" },
            mode: params.publish_dir_mode,
            saveAs: { filename -> filename.equals('versions.yml') ? null : filename }
        ]
    }

    withName: CHANGEO_BUILDTREES {
        publishDir = [
            path: { "${params.outdir}/changeo/08-build-trees/${meta.id}" },
            mode: params.publish_dir_mode,
            saveAs: { filename -> filename.equals('versions.yml') ? null : filename }
        ]
        ext.args = '--igphyml --collapse'
    }

    withName: ALAKAZAM_LINEAGE {
        publishDir = [
            path: { "${params.outdir}/lineage-reconstruction/${meta.id}" },
            mode: params.publish_dir_mode,
            saveAs: { filename -> filename.equals('versions.yml') ? null : filename }
        ]
        ext.args = '--node-label none'
    }

    withName: ALAKAZAM_SHAZAM_REPERTOIRES {
        publishDir = [
            path: { "${params.outdir}/repertoire_analysis" },
            mode: params.publish_dir_mode,
            saveAs: { filename -> filename.equals('versions.yml') ? null : filename }
        ]
        ext.args = 'none'
    }



    withName: PARSE_LOGS {
        publishDir = [
            path: { "${params.outdir}/parsed-logs" },
            mode: params.publish_dir_mode,
            saveAs: { filename -> filename.equals('versions.yml') ? null : filename }
        ]
    }

    withName: REPORT_FILE_SIZE {
        publishDir = [
            path: { "${params.outdir}/report_file_size" },
            mode: params.publish_dir_mode,
            saveAs: { filename -> filename.equals('versions.yml') ? null : filename }
        ]
    }

}<|MERGE_RESOLUTION|>--- conflicted
+++ resolved
@@ -26,7 +26,6 @@
         ]
     }
 
-<<<<<<< HEAD
     // Validate input raw
     withName: SAMPLESHEET_CHECK {
         publishDir = [
@@ -36,242 +35,7 @@
         ]
     }
 
-    // Validate input assembled
-    withName: VALIDATE_INPUT {
-        publishDir = [
-            path: { "${params.outdir}/validated_input" },
-            mode: params.publish_dir_mode,
-            saveAs: { filename -> filename.equals('versions.yml') ? null : filename }
-        ]
-    }
-
-    withName: FASTQC {
-        ext.args = '--quiet'
-    }
-
-    withName: FASTQC_POSTASSEMBLY {
-        publishDir = [
-            path: { "${params.outdir}/fastqc/postassembly" },
-            mode: params.publish_dir_mode,
-            saveAs: { filename -> filename.equals('versions.yml') ? null : filename }
-        ]
-        ext.args = '--quiet'
-    }
-
-    // -----------------
-    // sequence assembly
-    // -----------------
-    withName: PRESTO_FILTERSEQ {
-        publishDir = [
-            path: { "${params.outdir}/presto/01-filterseq/${meta.id}" },
-            mode: params.publish_dir_mode,
-            saveAs: { filename -> filename.equals('versions.yml') ? null : filename }
-        ]
-    }
-
-    withName: PRESTO_FILTERSEQ_POSTASSEMBLY_SANS_UMI {
-        publishDir = [
-            path: { "${params.outdir}/presto/02-filterseq/${meta.id}" },
-            mode: params.publish_dir_mode,
-            saveAs: { filename -> filename.equals('versions.yml') ? null : filename }
-        ]
-    }
-
-    withName: PRESTO_MASKPRIMERS {
-        publishDir = [
-            path: { "${params.outdir}/presto/02-maskprimers/${meta.id}" },
-            mode: params.publish_dir_mode,
-            saveAs: { filename -> filename.equals('versions.yml') ? null : filename }
-        ]
-    }
-
-    withName: PRESTO_MASKPRIMERS_POSTASSEMBLY_SANS_UMI {
-        publishDir = [
-            path: { "${params.outdir}/presto/03-maskprimers/${meta.id}" },
-            mode: params.publish_dir_mode,
-            saveAs: { filename -> filename.equals('versions.yml') ? null : filename }
-        ]
-    }
-
-    withName: PRESTO_PAIRSEQ {
-        publishDir = [
-            path: { "${params.outdir}/presto/03-pairseq/${meta.id}" },
-            mode: params.publish_dir_mode,
-            saveAs: { filename -> filename.equals('versions.yml') ? null : filename }
-        ]
-    }
-
-    withName: PRESTO_CLUSTERSETS {
-        publishDir = [
-            path: { "${params.outdir}/presto/04-clustersets/${meta.id}" },
-            mode: params.publish_dir_mode,
-            saveAs: { filename -> filename.equals('versions.yml') ? null : filename }
-        ]
-    }
-
-    withName: PRESTO_PARSE_CLUSTER {
-        publishDir = [
-            path: { "${params.outdir}/presto/05-parse-clusters/${meta.id}" },
-            mode: params.publish_dir_mode,
-            saveAs: { filename -> filename.equals('versions.yml') ? null : filename }
-        ]
-    }
-
-    withName: PRESTO_BUILDCONSENSUS {
-        publishDir = [
-            path: { "${params.outdir}/presto/06-build-consensus/${meta.id}" },
-            mode: params.publish_dir_mode,
-            saveAs: { filename -> filename.equals('versions.yml') ? null : filename }
-        ]
-    }
-
-    withName: PRESTO_POSTCONSENSUS_PAIRSEQ {
-        publishDir = [
-            path: { "${params.outdir}/presto/07-postconsensus-pairseq/${meta.id}" },
-            mode: params.publish_dir_mode,
-            saveAs: { filename -> filename.equals('versions.yml') ? null : filename }
-        ]
-    }
-
-    withName: PRESTO_ASSEMBLEPAIRS_UMI {
-        publishDir = [
-            path: { "${params.outdir}/presto/08-assemble-pairs/${meta.id}" },
-            mode: params.publish_dir_mode,
-            saveAs: { filename -> filename.equals('versions.yml') ? null : filename }
-        ]
-        ext.args = '--coord presto --rc tail --1f CONSCOUNT PRCONS --2f CONSCOUNT PRCONS'
-        ext.args2 = '-f ID BARCODE SEQCOUNT PRIMER PRCOUNT PRCONS PRFREQ CONSCOUNT LENGTH OVERLAP ERROR PVALUE'
-    }
-
-    withName: PRESTO_ASSEMBLEPAIRS_SANS_UMI {
-        publishDir = [
-            path: { "${params.outdir}/presto/01-assemble-pairs/${meta.id}" },
-            mode: params.publish_dir_mode,
-            saveAs: { filename -> filename.equals('versions.yml') ? null : filename }
-        ]
-        ext.args = '--rc tail'
-        ext.args2 = '-f ID SEQCOUNT PRIMER PRCOUNT PRFREQ LENGTH OVERLAP ERROR PVALUE'
-    }
-
-    withName: PRESTO_PARSEHEADERS_COLLAPSE_UMI {
-        publishDir = [
-            enabled: false
-        ]
-        ext.subcommand = 'collapse'
-        ext.args = '-f CONSCOUNT --act min'
-    }
-
-    withName: PRESTO_PARSEHEADERS_PRIMERS_UMI {
-        publishDir = [
-            enabled: false
-        ]
-        ext.args = 'PRCONS PRCONS'
-    }
-
-    withName: PRESTO_PARSEHEADERS_PRIMERS_SANS_UMI {
-        publishDir = [
-            enabled: false
-        ]
-        ext.args = 'PRIMER PRIMER'
-    }
-
-    withName: PRESTO_PARSEHEADERS_METADATA {
-        publishDir = [
-            enabled: false
-        ]
-        ext.args = '-f sample_id subject_id species pcr_target_locus'
-    }
-
-    withName: PRESTO_COLLAPSESEQ_UMI {
-        publishDir = [
-            path: { "${params.outdir}/presto/09-collapseseq/${meta.id}" },
-            mode: params.publish_dir_mode,
-            saveAs: { filename -> filename.equals('versions.yml') ? null : filename }
-        ]
-        ext.args = '-n 20 --inner --uf PRCONS --cf CONSCOUNT --act sum'
-        ext.args2 = '-f HEADER DUPCOUNT'
-    }
-
-    withName: PRESTO_COLLAPSESEQ_SANS_UMI {
-        publishDir = [
-            path: { "${params.outdir}/presto/04-collapseseq/${meta.id}" },
-            mode: params.publish_dir_mode,
-            saveAs: { filename -> filename.equals('versions.yml') ? null : filename }
-        ]
-        ext.args = '-n 20 --inner'
-        ext.args2 = '-f HEADER DUPCOUNT'
-    }
-
-    withName: PRESTO_SPLITSEQ_UMI {
-        publishDir = [
-            path: { "${params.outdir}/presto/10-splitseq/${meta.id}" },
-            mode: params.publish_dir_mode,
-            saveAs: { filename -> filename.equals('versions.yml') ? null : filename }
-        ]
-        ext.args = '-f CONSCOUNT --num 2'
-    }
-
-    withName: PRESTO_SPLITSEQ_SANS_UMI {
-        publishDir = [
-            path: { "${params.outdir}/presto/05-splitseq/${meta.id}" },
-            mode: params.publish_dir_mode,
-            saveAs: { filename -> filename.equals('versions.yml') ? null : filename }
-        ]
-        ext.args = '-f DUPCOUNT --num 2'
-    }
-
-    // -----------------
-    // V(D)J annotation
-    // -----------------
-
-    withName: FETCH_DATABASES {
-        publishDir = [
-            path: { "${params.outdir}/databases" },
-            mode: params.publish_dir_mode,
-            saveAs: { filename -> filename.equals('versions.yml') ? null : filename },
-            enabled: params.save_databases
-        ]
-    }
-
-    withName: CHANGEO_CONVERTDB_FASTA_FROM_AIRR {
-        publishDir = [
-            path: { "${params.outdir}/vdj_annotation/convert-db/${meta.id}" },
-            mode: params.publish_dir_mode,
-            saveAs: { filename -> filename.equals('versions.yml') ? null : filename }
-        ]
-        ext.args = '--if sequence_id --sf sequence --mf cell_id consensus_count duplicate_count c_call c_cigar c_sequence_start c_sequence_end'
-    }
-
-
-    withName: CHANGEO_ASSIGNGENES {
-        publishDir = [
-            path: { "${params.outdir}/vdj_annotation/01-assign-genes/${meta.id}" },
-            mode: params.publish_dir_mode,
-            saveAs: { filename -> filename.equals('versions.yml') ? null : filename }
-        ]
-        ext.args = '--format blast'
-    }
-
-    withName: CHANGEO_MAKEDB {
-        publishDir = [
-            path: { "${params.outdir}/vdj_annotation/02-make-db/${meta.id}" },
-            mode: params.publish_dir_mode,
-            saveAs: { filename -> filename.equals('versions.yml') ? null : filename }
-        ]
-        ext.args = '--regions default --format airr --extended'
-    }
-=======
-    if (params.subworkflow == "bcellmagic") {
-
-        withName: SAMPLESHEET_CHECK {
-            publishDir = [
-                path: { "${params.outdir}/pipeline_info" },
-                mode: params.publish_dir_mode,
-                saveAs: { filename -> filename.equals('versions.yml') ? null : filename }
-            ]
-        }
-
-        withName: 'FASTP' {
+    withName: 'FASTP' {
             publishDir = [
                 [
                     path: { "${params.outdir}/fastp/${meta.id}" },
@@ -293,352 +57,240 @@
                 params.three_prime_clip_r2 > 0 ? "--trim_tail2 ${params.three_prime_clip_r2}" : "", // Remove bp from the 3' end of read 2 AFTER adapter/quality trimming has been performed
                 params.trim_nextseq            ? "--trim_poly_g"                              : "", // Apply the --nextseq=X option, to trim based on quality after removing poly-G tails
             ].join(" ").trim()
-        }
-
-        withName: 'GUNZIP_*' {
-            publishDir = [
-                [
-                    enabled: false
-                ]
-            ]
-        }
-
-        withName: FASTQC_POSTASSEMBLY {
-            publishDir = [
-                path: { "${params.outdir}/fastqc/postassembly" },
-                mode: params.publish_dir_mode,
-                saveAs: { filename -> filename.equals('versions.yml') ? null : filename }
-            ]
-            ext.args = '--quiet'
-        }
-
-        withName: PRESTO_FILTERSEQ {
-            publishDir = [
-                path: { "${params.outdir}/presto/01-filterseq/${meta.id}" },
-                mode: params.publish_dir_mode,
-                saveAs: { filename -> filename.equals('versions.yml') ? null : filename }
-            ]
-        }
-
-        withName: PRESTO_FILTERSEQ_POSTASSEMBLY_SANS_UMI {
-            publishDir = [
-                path: { "${params.outdir}/presto/02-filterseq/${meta.id}" },
-                mode: params.publish_dir_mode,
-                saveAs: { filename -> filename.equals('versions.yml') ? null : filename }
-            ]
-        }
-
-        withName: PRESTO_MASKPRIMERS {
-            publishDir = [
-                path: { "${params.outdir}/presto/02-maskprimers/${meta.id}" },
-                mode: params.publish_dir_mode,
-                saveAs: { filename -> filename.equals('versions.yml') ? null : filename }
-            ]
-        }
-
-        withName: PRESTO_MASKPRIMERS_POSTASSEMBLY_SANS_UMI {
-            publishDir = [
-                path: { "${params.outdir}/presto/03-maskprimers/${meta.id}" },
-                mode: params.publish_dir_mode,
-                saveAs: { filename -> filename.equals('versions.yml') ? null : filename }
-            ]
-        }
-
-        withName: PRESTO_PAIRSEQ {
-            publishDir = [
-                path: { "${params.outdir}/presto/03-pairseq/${meta.id}" },
-                mode: params.publish_dir_mode,
-                saveAs: { filename -> filename.equals('versions.yml') ? null : filename }
-            ]
-        }
-
-        withName: PRESTO_CLUSTERSETS {
-            publishDir = [
-                path: { "${params.outdir}/presto/04-clustersets/${meta.id}" },
-                mode: params.publish_dir_mode,
-                saveAs: { filename -> filename.equals('versions.yml') ? null : filename }
-            ]
-        }
-
-        withName: PRESTO_PARSE_CLUSTER {
-            publishDir = [
-                path: { "${params.outdir}/presto/05-parse-clusters/${meta.id}" },
-                mode: params.publish_dir_mode,
-                saveAs: { filename -> filename.equals('versions.yml') ? null : filename }
-            ]
-        }
-
-        withName: PRESTO_BUILDCONSENSUS {
-            publishDir = [
-                path: { "${params.outdir}/presto/06-build-consensus/${meta.id}" },
-                mode: params.publish_dir_mode,
-                saveAs: { filename -> filename.equals('versions.yml') ? null : filename }
-            ]
-        }
-
-        withName: PRESTO_POSTCONSENSUS_PAIRSEQ {
-            publishDir = [
-                path: { "${params.outdir}/presto/07-postconsensus-pairseq/${meta.id}" },
-                mode: params.publish_dir_mode,
-                saveAs: { filename -> filename.equals('versions.yml') ? null : filename }
-            ]
-        }
-
-        withName: PRESTO_ASSEMBLEPAIRS_UMI {
-            publishDir = [
-                path: { "${params.outdir}/presto/08-assemble-pairs/${meta.id}" },
-                mode: params.publish_dir_mode,
-                saveAs: { filename -> filename.equals('versions.yml') ? null : filename }
-            ]
-            ext.args = '--coord presto --rc tail --1f CONSCOUNT PRCONS --2f CONSCOUNT PRCONS'
-            ext.args2 = '-f ID BARCODE SEQCOUNT PRIMER PRCOUNT PRCONS PRFREQ CONSCOUNT LENGTH OVERLAP ERROR PVALUE'
-        }
-
-        withName: PRESTO_ASSEMBLEPAIRS_SANS_UMI {
-            publishDir = [
-                path: { "${params.outdir}/presto/01-assemble-pairs/${meta.id}" },
-                mode: params.publish_dir_mode,
-                saveAs: { filename -> filename.equals('versions.yml') ? null : filename }
-            ]
-            ext.args = '--rc tail'
-            ext.args2 = '-f ID SEQCOUNT PRIMER PRCOUNT PRFREQ LENGTH OVERLAP ERROR PVALUE'
-        }
-
-        withName: PRESTO_PARSEHEADERS_COLLAPSE_UMI {
-            publishDir = [
+    }
+
+    withName: 'GUNZIP_*' {
+        publishDir = [
+            [
                 enabled: false
             ]
-            ext.subcommand = 'collapse'
-            ext.args = '-f CONSCOUNT --act min'
-        }
-
-        withName: PRESTO_PARSEHEADERS_PRIMERS_UMI {
-            publishDir = [
-                enabled: false
-            ]
-            ext.args = 'PRCONS PRCONS'
-        }
-
-        withName: PRESTO_PARSEHEADERS_PRIMERS_SANS_UMI {
-            publishDir = [
-                enabled: false
-            ]
-            ext.args = 'PRIMER PRIMER'
-        }
-
-        withName: PRESTO_PARSEHEADERS_METADATA {
-            publishDir = [
-                enabled: false
-            ]
-            ext.args = '-f sample_id subject_id species pcr_target_locus'
-        }
-
-        withName: PRESTO_COLLAPSESEQ_UMI {
-            publishDir = [
-                path: { "${params.outdir}/presto/09-collapseseq/${meta.id}" },
-                mode: params.publish_dir_mode,
-                saveAs: { filename -> filename.equals('versions.yml') ? null : filename }
-            ]
-            ext.args = '-n 20 --inner --uf PRCONS --cf CONSCOUNT --act sum'
-            ext.args2 = '-f HEADER DUPCOUNT'
-        }
-
-        withName: PRESTO_COLLAPSESEQ_SANS_UMI {
-            publishDir = [
-                path: { "${params.outdir}/presto/04-collapseseq/${meta.id}" },
-                mode: params.publish_dir_mode,
-                saveAs: { filename -> filename.equals('versions.yml') ? null : filename }
-            ]
-            ext.args = '-n 20 --inner'
-            ext.args2 = '-f HEADER DUPCOUNT'
-        }
-
-        withName: PRESTO_SPLITSEQ_UMI {
-            publishDir = [
-                path: { "${params.outdir}/presto/10-splitseq/${meta.id}" },
-                mode: params.publish_dir_mode,
-                saveAs: { filename -> filename.equals('versions.yml') ? null : filename }
-            ]
-            ext.args = '-f CONSCOUNT --num 2'
-        }
-
-        withName: PRESTO_SPLITSEQ_SANS_UMI {
-            publishDir = [
-                path: { "${params.outdir}/presto/05-splitseq/${meta.id}" },
-                mode: params.publish_dir_mode,
-                saveAs: { filename -> filename.equals('versions.yml') ? null : filename }
-            ]
-            ext.args = '-f DUPCOUNT --num 2'
-        }
-
-        withName: CHANGEO_ASSIGNGENES {
-            publishDir = [
-                path: { "${params.outdir}/changeo/01-assign-genes/${meta.id}" },
-                mode: params.publish_dir_mode,
-                saveAs: { filename -> filename.equals('versions.yml') ? null : filename }
-            ]
-            ext.args = '--format blast'
-        }
-
-        withName: CHANGEO_MAKEDB {
-            publishDir = [
-                path: { "${params.outdir}/changeo/02-make-db/${meta.id}" },
-                mode: params.publish_dir_mode,
-                saveAs: { filename -> filename.equals('versions.yml') ? null : filename }
-            ]
-            ext.args = '--regions default --format airr'
-        }
-
-        withName: CHANGEO_PARSEDB_SPLIT {
-            publishDir = [
-                path: { "${params.outdir}/changeo/03-parsedb-split/${meta.id}" },
-                mode: params.publish_dir_mode,
-                saveAs: { filename -> filename.equals('versions.yml') ? null : filename }
-            ]
-        }
-
-        withName: CHANGEO_PARSEDB_SELECT {
-            publishDir = [
-                path: { "${params.outdir}/changeo/04-parsedb-select/${meta.id}" },
-                mode: params.publish_dir_mode,
-                saveAs: { filename -> filename.equals('versions.yml') ? null : filename }
-            ]
-            ext.args = '-f v_call j_call -u "IG[HLK]" --regex --logic all'
-            ext.args2 = '-f v_call j_call -u "TR" --regex --logic all'
-        }
-
-        withName: CHANGEO_CONVERTDB_FASTA {
-            publishDir = [
-                path: { "${params.outdir}/changeo/05-convertdb-fasta/${meta.id}" },
-                mode: params.publish_dir_mode,
-                saveAs: { filename -> filename.equals('versions.yml') ? null : filename }
-            ]
-            ext.args = '--if sequence_id --sf sequence_alignment --mf v_call dupcount'
-        }
-
-        withName: MERGE_TABLES {
-            publishDir = [
-                path: { "${params.outdir}/shazam/01-merged-tables/${meta.id}" },
-                mode: params.publish_dir_mode,
-                saveAs: { filename -> filename.equals('versions.yml') ? null : filename }
-            ]
-        }
-
-        withName: SHAZAM_THRESHOLD {
-            publishDir = [
-                path: { "${params.outdir}/shazam/02-clonal-threshold/${meta.id}" },
-                mode: params.publish_dir_mode,
-                saveAs: { filename -> filename.equals('versions.yml') ? null : filename }
-            ]
-        }
-
-        withName: CHANGEO_DEFINECLONES {
-            publishDir = [
-                path: { "${params.outdir}/changeo/06-define-clones/${meta.id}" },
-                mode: params.publish_dir_mode,
-                saveAs: { filename -> filename.equals('versions.yml') ? null : filename }
-            ]
-        }
-
-        withName: CHANGEO_CREATEGERMLINES {
-            publishDir = [
-                path: { "${params.outdir}/changeo/07-create-germlines/${meta.id}" },
-                mode: params.publish_dir_mode,
-                saveAs: { filename -> filename.equals('versions.yml') ? null : filename }
-            ]
-        }
-
-        withName: CHANGEO_BUILDTREES {
-            publishDir = [
-                path: { "${params.outdir}/changeo/08-build-trees/${meta.id}" },
-                mode: params.publish_dir_mode,
-                saveAs: { filename -> filename.equals('versions.yml') ? null : filename }
-            ]
-            ext.args = '--igphyml --collapse'
-        }
-
-        withName: ALAKAZAM_LINEAGE {
-            publishDir = [
-                path: { "${params.outdir}/lineage-reconstruction/${meta.id}" },
-                mode: params.publish_dir_mode,
-                saveAs: { filename -> filename.equals('versions.yml') ? null : filename }
-            ]
-            ext.args = '--node-label none'
-        }
-
-        withName: ALAKAZAM_SHAZAM_REPERTOIRES {
-            publishDir = [
-                path: { "${params.outdir}/repertoire_analysis" },
-                mode: params.publish_dir_mode,
-                saveAs: { filename -> filename.equals('versions.yml') ? null : filename }
-            ]
-            ext.args = 'none'
-        }
-
-        withName: FETCH_DATABASES {
-            publishDir = [
-                path: { "${params.outdir}/databases" },
-                mode: params.publish_dir_mode,
-                saveAs: { filename -> filename.equals('versions.yml') ? null : filename },
-                enabled: params.save_databases
-            ]
-        }
-
-        withName: PARSE_LOGS {
-            publishDir = [
-                path: { "${params.outdir}/parsed-logs" },
-                mode: params.publish_dir_mode,
-                saveAs: { filename -> filename.equals('versions.yml') ? null : filename }
-            ]
-        }
-    }
-
-// REVEAL modules
-
-    if ( params.subworkflow == "reveal" ) {
-        withName: IMMCANTATION {
-            publishDir = [
-                path: { "${params.outdir}/immcantation_version" },
-                mode: params.publish_dir_mode,
-                saveAs: { filename -> filename.equals('versions.yml') ? null : filename }
-            ]
-        }
-
-        withName: FETCH_DATABASES {
-            publishDir = [
-                path: { "${params.outdir}/databases" },
-                mode: params.publish_dir_mode,
-                saveAs: { filename -> filename.equals('versions.yml') ? null : filename },
-                enabled: params.save_databases
-            ]
-        }
-
-        withName: CHANGEO_ASSIGNGENES_REVEAL {
-            publishDir = [
-                path: { "${params.outdir}/changeo/assign_genes/${meta.id}" },
-                mode: params.publish_dir_mode,
-                saveAs: { filename -> filename.equals('versions.yml') ? null : filename }
-            ]
-            ext.args = '--format blast'
-        }
-
-        withName: CHANGEO_MAKEDB_REVEAL {
-            publishDir = [
-                path: { "${params.outdir}/changeo/makedb-igblast/${meta.id}" },
-                mode: params.publish_dir_mode,
-                saveAs: { filename -> filename.equals('versions.yml') ? null : filename }
-            ]
-        }
-
-        withName: CHANGEO_CONVERTDB_FASTA_FROM_AIRR {
-            publishDir = [
-                path: { "${params.outdir}/changeo/convert-db/${meta.id}" },
-                mode: params.publish_dir_mode,
-                saveAs: { filename -> filename.equals('versions.yml') ? null : filename }
-            ]
-            ext.args = '--if sequence_id --sf sequence --mf cell_id consensus_count duplicate_count c_call c_cigar c_sequence_start c_sequence_end'
-        }
->>>>>>> 04c0566e
+        ]
+    }
+
+    // Validate input assembled
+    withName: VALIDATE_INPUT {
+        publishDir = [
+            path: { "${params.outdir}/validated_input" },
+            mode: params.publish_dir_mode,
+            saveAs: { filename -> filename.equals('versions.yml') ? null : filename }
+        ]
+    }
+
+    withName: FASTQC {
+        ext.args = '--quiet'
+    }
+
+    withName: FASTQC_POSTASSEMBLY {
+        publishDir = [
+            path: { "${params.outdir}/fastqc/postassembly" },
+            mode: params.publish_dir_mode,
+            saveAs: { filename -> filename.equals('versions.yml') ? null : filename }
+        ]
+        ext.args = '--quiet'
+    }
+
+    // -----------------
+    // sequence assembly
+    // -----------------
+    withName: PRESTO_FILTERSEQ {
+        publishDir = [
+            path: { "${params.outdir}/presto/01-filterseq/${meta.id}" },
+            mode: params.publish_dir_mode,
+            saveAs: { filename -> filename.equals('versions.yml') ? null : filename }
+        ]
+    }
+
+    withName: PRESTO_FILTERSEQ_POSTASSEMBLY_SANS_UMI {
+        publishDir = [
+            path: { "${params.outdir}/presto/02-filterseq/${meta.id}" },
+            mode: params.publish_dir_mode,
+            saveAs: { filename -> filename.equals('versions.yml') ? null : filename }
+        ]
+    }
+
+    withName: PRESTO_MASKPRIMERS {
+        publishDir = [
+            path: { "${params.outdir}/presto/02-maskprimers/${meta.id}" },
+            mode: params.publish_dir_mode,
+            saveAs: { filename -> filename.equals('versions.yml') ? null : filename }
+        ]
+    }
+
+    withName: PRESTO_MASKPRIMERS_POSTASSEMBLY_SANS_UMI {
+        publishDir = [
+            path: { "${params.outdir}/presto/03-maskprimers/${meta.id}" },
+            mode: params.publish_dir_mode,
+            saveAs: { filename -> filename.equals('versions.yml') ? null : filename }
+        ]
+    }
+
+    withName: PRESTO_PAIRSEQ {
+        publishDir = [
+            path: { "${params.outdir}/presto/03-pairseq/${meta.id}" },
+            mode: params.publish_dir_mode,
+            saveAs: { filename -> filename.equals('versions.yml') ? null : filename }
+        ]
+    }
+
+    withName: PRESTO_CLUSTERSETS {
+        publishDir = [
+            path: { "${params.outdir}/presto/04-clustersets/${meta.id}" },
+            mode: params.publish_dir_mode,
+            saveAs: { filename -> filename.equals('versions.yml') ? null : filename }
+        ]
+    }
+
+    withName: PRESTO_PARSE_CLUSTER {
+        publishDir = [
+            path: { "${params.outdir}/presto/05-parse-clusters/${meta.id}" },
+            mode: params.publish_dir_mode,
+            saveAs: { filename -> filename.equals('versions.yml') ? null : filename }
+        ]
+    }
+
+    withName: PRESTO_BUILDCONSENSUS {
+        publishDir = [
+            path: { "${params.outdir}/presto/06-build-consensus/${meta.id}" },
+            mode: params.publish_dir_mode,
+            saveAs: { filename -> filename.equals('versions.yml') ? null : filename }
+        ]
+    }
+
+    withName: PRESTO_POSTCONSENSUS_PAIRSEQ {
+        publishDir = [
+            path: { "${params.outdir}/presto/07-postconsensus-pairseq/${meta.id}" },
+            mode: params.publish_dir_mode,
+            saveAs: { filename -> filename.equals('versions.yml') ? null : filename }
+        ]
+    }
+
+    withName: PRESTO_ASSEMBLEPAIRS_UMI {
+        publishDir = [
+            path: { "${params.outdir}/presto/08-assemble-pairs/${meta.id}" },
+            mode: params.publish_dir_mode,
+            saveAs: { filename -> filename.equals('versions.yml') ? null : filename }
+        ]
+        ext.args = '--coord presto --rc tail --1f CONSCOUNT PRCONS --2f CONSCOUNT PRCONS'
+        ext.args2 = '-f ID BARCODE SEQCOUNT PRIMER PRCOUNT PRCONS PRFREQ CONSCOUNT LENGTH OVERLAP ERROR PVALUE'
+    }
+
+    withName: PRESTO_ASSEMBLEPAIRS_SANS_UMI {
+        publishDir = [
+            path: { "${params.outdir}/presto/01-assemble-pairs/${meta.id}" },
+            mode: params.publish_dir_mode,
+            saveAs: { filename -> filename.equals('versions.yml') ? null : filename }
+        ]
+        ext.args = '--rc tail'
+        ext.args2 = '-f ID SEQCOUNT PRIMER PRCOUNT PRFREQ LENGTH OVERLAP ERROR PVALUE'
+    }
+
+    withName: PRESTO_PARSEHEADERS_COLLAPSE_UMI {
+        publishDir = [
+            enabled: false
+        ]
+        ext.subcommand = 'collapse'
+        ext.args = '-f CONSCOUNT --act min'
+    }
+
+    withName: PRESTO_PARSEHEADERS_PRIMERS_UMI {
+        publishDir = [
+            enabled: false
+        ]
+        ext.args = 'PRCONS PRCONS'
+    }
+
+    withName: PRESTO_PARSEHEADERS_PRIMERS_SANS_UMI {
+        publishDir = [
+            enabled: false
+        ]
+        ext.args = 'PRIMER PRIMER'
+    }
+
+    withName: PRESTO_PARSEHEADERS_METADATA {
+        publishDir = [
+            enabled: false
+        ]
+        ext.args = '-f sample_id subject_id species pcr_target_locus'
+    }
+
+    withName: PRESTO_COLLAPSESEQ_UMI {
+        publishDir = [
+            path: { "${params.outdir}/presto/09-collapseseq/${meta.id}" },
+            mode: params.publish_dir_mode,
+            saveAs: { filename -> filename.equals('versions.yml') ? null : filename }
+        ]
+        ext.args = '-n 20 --inner --uf PRCONS --cf CONSCOUNT --act sum'
+        ext.args2 = '-f HEADER DUPCOUNT'
+    }
+
+    withName: PRESTO_COLLAPSESEQ_SANS_UMI {
+        publishDir = [
+            path: { "${params.outdir}/presto/04-collapseseq/${meta.id}" },
+            mode: params.publish_dir_mode,
+            saveAs: { filename -> filename.equals('versions.yml') ? null : filename }
+        ]
+        ext.args = '-n 20 --inner'
+        ext.args2 = '-f HEADER DUPCOUNT'
+    }
+
+    withName: PRESTO_SPLITSEQ_UMI {
+        publishDir = [
+            path: { "${params.outdir}/presto/10-splitseq/${meta.id}" },
+            mode: params.publish_dir_mode,
+            saveAs: { filename -> filename.equals('versions.yml') ? null : filename }
+        ]
+        ext.args = '-f CONSCOUNT --num 2'
+    }
+
+    withName: PRESTO_SPLITSEQ_SANS_UMI {
+        publishDir = [
+            path: { "${params.outdir}/presto/05-splitseq/${meta.id}" },
+            mode: params.publish_dir_mode,
+            saveAs: { filename -> filename.equals('versions.yml') ? null : filename }
+        ]
+        ext.args = '-f DUPCOUNT --num 2'
+    }
+
+    // -----------------
+    // V(D)J annotation
+    // -----------------
+
+    withName: FETCH_DATABASES {
+        publishDir = [
+            path: { "${params.outdir}/databases" },
+            mode: params.publish_dir_mode,
+            saveAs: { filename -> filename.equals('versions.yml') ? null : filename },
+            enabled: params.save_databases
+        ]
+    }
+
+    withName: CHANGEO_CONVERTDB_FASTA_FROM_AIRR {
+        publishDir = [
+            path: { "${params.outdir}/vdj_annotation/convert-db/${meta.id}" },
+            mode: params.publish_dir_mode,
+            saveAs: { filename -> filename.equals('versions.yml') ? null : filename }
+        ]
+        ext.args = '--if sequence_id --sf sequence --mf cell_id consensus_count duplicate_count c_call c_cigar c_sequence_start c_sequence_end'
+    }
+
+
+    withName: CHANGEO_ASSIGNGENES {
+        publishDir = [
+            path: { "${params.outdir}/vdj_annotation/01-assign-genes/${meta.id}" },
+            mode: params.publish_dir_mode,
+            saveAs: { filename -> filename.equals('versions.yml') ? null : filename }
+        ]
+        ext.args = '--format blast'
+    }
+
+    withName: CHANGEO_MAKEDB {
+        publishDir = [
+            path: { "${params.outdir}/vdj_annotation/02-make-db/${meta.id}" },
+            mode: params.publish_dir_mode,
+            saveAs: { filename -> filename.equals('versions.yml') ? null : filename }
+        ]
+        ext.args = '--regions default --format airr --extended'
+    }
 
         withName: FILTER_QUALITY {
         publishDir = [
