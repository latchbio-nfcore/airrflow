--- conflicted
+++ resolved
@@ -454,7 +454,7 @@
         ext.args = ['outname':'', 'model':'hierarchical',
                     'method':'nt', 'linkage':'single',
                     'skip_convergence':true,
-                    'outputby':'${params.cloneby}', 'min_n':30]
+                    'min_n':30]
     }
 
     withName: DEFINE_CLONES_REPORT {
@@ -466,11 +466,7 @@
         ext.args = ['outname':'', 'model':'hierarchical',
                     'method':'nt', 'linkage':'single',
                     'skip_convergence':false,
-<<<<<<< HEAD
                     'min_n':30]
-=======
-                    'outputby':'${params.outdir}', 'min_n':30]
->>>>>>> c20157a9
     }
 
     withName: DOWSER_LINEAGES {
