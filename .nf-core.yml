<<<<<<< HEAD
lint:
  files_exist:
    - conf/igenomes.config
  multiqc_config:
    - report_comment
  nextflow_config:
    - config_defaults:
        - params.miairr
        - params.report_rmd
        - params.report_css
        - params.report_logo
        - params.report_logo_img
        - params.config_profile_url
repository_type: pipeline
=======
repository_type: pipeline
nf_core_version: "2.14.1"
>>>>>>> 0788d447
<|MERGE_RESOLUTION|>--- conflicted
+++ resolved
@@ -1,4 +1,3 @@
-<<<<<<< HEAD
 lint:
   files_exist:
     - conf/igenomes.config
@@ -13,7 +12,4 @@
         - params.report_logo_img
         - params.config_profile_url
 repository_type: pipeline
-=======
-repository_type: pipeline
-nf_core_version: "2.14.1"
->>>>>>> 0788d447
+nf_core_version: "2.14.1"