--- conflicted
+++ resolved
@@ -46,11 +46,7 @@
             with open(logfile, "r") as f:
                 for line in f:
                     if " START>" in line:
-<<<<<<< HEAD
                         s_code.append(logfile.split("/")[1].split("_")[0])
-=======
-                        s_code.append(re.split('/_',logfile)[1])
->>>>>>> 03da7571
                         process_name.append(process)
                     elif "PAIRS>" in line:
                         pairs.append(line.strip().lstrip("PAIRS> "))
@@ -87,11 +83,7 @@
                 for line in f:
                     if " START>" in line:
                         if c < 1:
-<<<<<<< HEAD
                             s_code.append(logfile.split("_")[1].split("_")[0])
-=======
-                            s_code.append(re.split('/_',logfile)[1])
->>>>>>> 03da7571
                             process_name.append(process)
                     elif "SEQUENCES>" in line:
                         if c < 1:
@@ -136,11 +128,7 @@
                 # print(f.read())
                 for line in f:
                     if " START>" in line:
-<<<<<<< HEAD
-                        s_code.append(logfile.split("_")[1].split("_")[0])
-=======
-                        s_code.append(re.split('/_',logfile)[1])
->>>>>>> 03da7571
+                        s_code.append(logfile.split("_")[1].split("_")[0])
                         process_name.append(process)
                     elif "SEQUENCES1>" in line:
                         seqs1.append(line.strip().lstrip("SEQUENCES1").lstrip("> "))
@@ -173,11 +161,7 @@
                 # print(f.read())
                 for line in f:
                     if " START>" in line:
-<<<<<<< HEAD
-                        s_code.append(logfile.split("_")[1].split("_")[0])
-=======
-                        s_code.append(re.split('/_',logfile)[1])
->>>>>>> 03da7571
+                        s_code.append(logfile.split("_")[1].split("_")[0])
                         process_name.append(process)
                     elif "OUTPUT>" in line:
                         output_file.append(line.strip().lstrip("OUTPUT> "))
@@ -215,11 +199,7 @@
                 # print(f.read())
                 for line in f:
                     if " START>" in line:
-<<<<<<< HEAD
-                        s_code.append(logfile.split("_")[1].split("_")[0])
-=======
-                        s_code.append(re.split('/_',logfile)[1])
->>>>>>> 03da7571
+                        s_code.append(logfile.split("_")[1].split("_")[0])
                         process_name.append(process)
                     elif "SEQUENCES>" in line:
                         seqs.append(line.strip().lstrip("SEQUENCES> "))
@@ -254,11 +234,7 @@
                 for line in f:
                     if "PASS>" in line:
                         if c < 1:
-<<<<<<< HEAD
                             s_code.append(logfile.split("_")[1].split("_")[0])
-=======
-                            s_code.append(re.split('/_',logfile)[1])
->>>>>>> 03da7571
                             pass_blast1.append(line.strip().lstrip("PASS> "))
                         else:
                             pass_blast2.append(line.strip().lstrip("PASS> "))
@@ -294,11 +270,7 @@
                 # print(f.read())
                 for line in f:
                     if " START>" in line:
-<<<<<<< HEAD
-                        s_code.append(logfile.split("_")[1].split("_")[0])
-=======
-                        s_code.append(re.split('/_',logfile)[1])
->>>>>>> 03da7571
+                        s_code.append(logfile.split("_")[1].split("_")[0])
                         process_name.append(process)
                     elif "RECORDS>" in line:
                         seqs.append(line.strip().lstrip("RECORDS> "))
@@ -332,11 +304,7 @@
                 # print(f.read())
                 for line in f:
                     if " START>" in line:
-<<<<<<< HEAD
-                        s_code.append(logfile.split("_")[1].split("_")[0])
-=======
-                        s_code.append(re.split('/_',logfile)[1])
->>>>>>> 03da7571
+                        s_code.append(logfile.split("_")[1].split("_")[0])
                         process_name.append(process)
                     elif "RECORDS>" in line:
                         seqs.append(line.strip().lstrip("RECORDS> "))
