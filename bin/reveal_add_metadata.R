#!/usr/bin/env Rscript
#
# Merge db and input metadata by
#
# Arguments:
#   --repertoire Repertoire file
#   --input   Validated input metadata (contains input_id field)
#   --input_id input_id value in the `--input` file that will be used to
#              select the row that contains the metadata for the `--repertoire`
#              file
#   -h  Display help.
# Example: ./merge_db_input.R --input ../../test-datasets/metadata.tsv

# Imports
suppressPackageStartupMessages(library("optparse"))
suppressPackageStartupMessages(library("airr"))
suppressPackageStartupMessages(library("dplyr"))

# Define commmandline arguments
opt_list <- list(
    make_option(c("--repertoire"),
        dest = "REPERTOIRE", default = NULL,
        help = "Repertoire tabulated file."
    ),
    make_option(c("--metadata"),
        dest = "METADATA", default = NULL,
        help = "Repertoire's validated metadata file."
    ),
    make_option(c("--input_id"),
        dest = "INPUTID", default = NULL,
        help = "input_id value in the `--metadata` file that
        will be used to select the row that contains the
        metadata for the `--repertoire` file"
    ),
    make_option(c("--outname"),
        dest = "OUTNAME",
        default = NULL, help = "Output name"
    )
)
# Parse arguments
opt <- parse_args(OptionParser(option_list = opt_list))
# opt
# getwd()

# Check repertoire file
if (!("REPERTOIRE" %in% names(opt))) {
    stop("You must provide a repertoire file with --repertoire.")
}

# Check input file
if (!("METADATA" %in% names(opt))) {
    stop("You must provide an input file with --metadata")
}

# Check input_id
if (!("INPUTID" %in% names(opt))) {
    stop("You must provide an input_id file with --input_id")
}

# Read metadata file
metadata <- read.csv(opt$METADATA, sep = "\t", header = TRUE, stringsAsFactors = F)

metadata <- metadata %>%
    filter(sample_id == opt$INPUTID)

if (nrow(metadata) != 1) {
    stop("Expecting nrow(metadata) == 1; nrow(metadata) == ", nrow(metadata), " found")
}

internal_fields <-
    c(
        "valid_filename",
        "valid_species",
        "valid_collapseby",
        "collapseby_group",
        "collapseby_size",
        "valid_cloneby",
        #        "cloneby_group",
        "cloneby_size",
        "id",
        "filetype",
        "valid_single_cell",
        "valid_pcr_target_locus",
        "filename_R1",
        "filename_R2",
        "filename_I1"
    )
metadata <- metadata[, !colnames(metadata) %in% internal_fields]

<<<<<<< HEAD
# TODO: fix this command
# db <- airr::read_airr(opt$REPERTOIRE)
db <- read.csv(opt$REPERTOIRE, sep="\t", header=TRUE, stringsAsFactors = F)
=======
db <- read_rearrangement(opt$REPERTOIRE)
>>>>>>> 2f93d042

db <- cbind(db, metadata)

if (!is.null(opt$OUTNAME)) {
    output_fn <- paste0(opt$OUTNAME, "_meta-pass.tsv")
} else {
    output_fn <- sub(".tsv$", "_meta-pass.tsv", basename(opt$REPERTOIRE))
}

<<<<<<< HEAD
# TODO: fix this command
# airr::write_airr(db, file = output_fn)
write.table(db, output_fn,quote=F, sep="\t", row.names = F)
=======
write_rearrangement(db, file = output_fn)
>>>>>>> 2f93d042


write("START> AddMetadata", stdout())
write(paste0("FILE> ", basename(opt$REPERTOIRE)), stdout())
write(paste0("OUTPUT> ", basename(output_fn)), stdout())
write(paste0("PASS> ", nrow(db)), stdout())
write(paste0("FAIL> ", 0), stdout())<|MERGE_RESOLUTION|>--- conflicted
+++ resolved
@@ -87,13 +87,7 @@
     )
 metadata <- metadata[, !colnames(metadata) %in% internal_fields]
 
-<<<<<<< HEAD
-# TODO: fix this command
-# db <- airr::read_airr(opt$REPERTOIRE)
-db <- read.csv(opt$REPERTOIRE, sep="\t", header=TRUE, stringsAsFactors = F)
-=======
 db <- read_rearrangement(opt$REPERTOIRE)
->>>>>>> 2f93d042
 
 db <- cbind(db, metadata)
 
@@ -103,13 +97,7 @@
     output_fn <- sub(".tsv$", "_meta-pass.tsv", basename(opt$REPERTOIRE))
 }
 
-<<<<<<< HEAD
-# TODO: fix this command
-# airr::write_airr(db, file = output_fn)
-write.table(db, output_fn,quote=F, sep="\t", row.names = F)
-=======
 write_rearrangement(db, file = output_fn)
->>>>>>> 2f93d042
 
 
 write("START> AddMetadata", stdout())
