--- conflicted
+++ resolved
@@ -4,7 +4,6 @@
 import re
 
 regexes = {
-<<<<<<< HEAD
     'nf-core/bcellmagic': ['v_pipeline.txt', r"(\S+)"],
     'Nextflow': ['v_nextflow.txt', r"(\S+)"],
     'FastQC': ['v_fastqc.txt', r"FastQC (\S+)"],
@@ -21,18 +20,8 @@
 results = OrderedDict()
 results['nf-core/bcellmagic'] = '<span style="color:#999999;\">N/A</span>'
 results['Nextflow'] = '<span style="color:#999999;\">N/A</span>'
-=======
-    "nf-core/bcellmagic": ["v_pipeline.txt", r"(\S+)"],
-    "Nextflow": ["v_nextflow.txt", r"(\S+)"],
-    "FastQC": ["v_fastqc.txt", r"FastQC v(\S+)"],
-    "MultiQC": ["v_multiqc.txt", r"multiqc, version (\S+)"],
-}
-results = OrderedDict()
-results["nf-core/bcellmagic"] = '<span style="color:#999999;">N/A</span>'
-results["Nextflow"] = '<span style="color:#999999;">N/A</span>'
 results["FastQC"] = '<span style="color:#999999;">N/A</span>'
 results["MultiQC"] = '<span style="color:#999999;">N/A</span>'
->>>>>>> 2c013408
 
 # Search each file using its regex
 for k, v in regexes.items():
