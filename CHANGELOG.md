# nf-core/airrflow: Changelog

The format is based on [Keep a Changelog](http://keepachangelog.com/en/1.0.0/)
and this project adheres to [Semantic Versioning](http://semver.org/spec/v2.0.0.html).

<<<<<<< HEAD
## [2.2.0dev] - date

### `Added`

- Pulling IMGT database cache from aws for CI tests.
- Added test to pull database from IMGT and build it with igblast.

### `Fixed`

- Updated container of `Fetch databases` process to `Changeo=1.2.0` and `Igblast=1.17.1`.

### `Dependencies`

### `Deprecated`

## [2.1.0] - 2022-05-02

### `Added`

- [#130](https://github.com/nf-core/bcellmagic/pull/130): Organized presto processes in `presto_umi` subworkflow.
- [#128](https://github.com/nf-core/bcellmagic/pull/128): Added `presto_sans_umi` subworkflow option. Added postassembly FastQC and corresponding section in MultiQC. Included refs for analysis of light chains (if present) by default.
- updated docs for `--library_generation_method` parameter.
- Samplesheet column names were updated to follow the AIRR standard.
- Fixed docs on `--umi_start` parameter, this parameter should only be used when UMIs are provided in the index reads.
- [#143](https://github.com/nf-core/airrflow/pull/128) Template update to nf-core tools v2.2.
- [#150](https://github.com/nf-core/airrflow/pull/150) Added option to search for reverse primers.
- [#159](https://github.com/nf-core/airrflow/pull/159) Template update to nf-core tools v2.3.1, v2.3.1
- [#161](https://github.com/nf-core/airrflow/pull/161) Add option to skip clustering sequences in the UMI workflow
- [#163](https://github.com/nf-core/airrflow/pull/163) Added process labels and software version emitting to all modules. Fixed output folder name for changeo processes.
- Bump versions to 2.1.0

### `Fixed`

- [#150](https://github.com/nf-core/airrflow/pull/150): Fixed cprimer start position, when cprimer in R2 reads.
- Remove need for a plot when Hamming threshold cannot be generated.
- The shazam threshold process is not executed when the hamming threshold is provided.
- [#164](https://github.com/nf-core/airrflow/pull/150): Fixed AWS tests when running on fusion mounts, solving [#137](https://github.com/nf-core/airrflow/issues/137).

### `Dependencies`

| Dependency | Old version | New version |
| ---------- | ----------- | ----------- |

| igblast | 1.15.0 | 1.17.1 |
| presto | 0.6.2 | 0.7.0 |
| changeo | 1.0.2 | 1.2.0 |
| r-base | 4.0.3 | 4.1.2 |
| r-alakazam | 1.0.2 | 1.2.0 |
| r-shazam | 0.1.11 | 1.1.0 |
| r-tigger | 0.3.1 | 1.0.0 |

> **NB:** Dependency has been **updated** if both old and new version information is present.
> **NB:** Dependency has been **added** if just the new version information is present.
> **NB:** Dependency has been **removed** if new version information isn't present.

### `Deprecated`

- Parameter `--protocol` was updated to `--library_generation_method` to follow the AIRR standard.
- Parameter `--loci` and `--species` were converted to a column in the samplesheet (`pcr_target_locus` and `species`) to allow processing simultaneously TR and IG loci from the same sample, also allow processing different species in one samplesheet.
- Removed genotyping step with tiGGer.

## [2.0.0] - 2021-07-19 "Lumos"

### :warning: Major enhancements

- The pipeline has been ported to Nextflow DSL2
- Analysis of TCR repertoires is now also supported
- Added Rmarkdown report with a summary of the repertoire analysis
- Analysis of data with RACE 5' protocol is now supported
- Scripts to download and build new versions of the IMGT database have been added
- Improvement of UMI handling and possibility to exchange position of C and V-primers
- Updated to new versions of Immcantation Framework, providing support for the AIRR format

### `Added`

- [#69](https://github.com/nf-core/bcellmagic/pull/69): Template update to nf-core tools v1.10.2
- [#69](https://github.com/nf-core/bcellmagic/pull/69): Added parameter json schema
- [#74](https://github.com/nf-core/bcellmagic/pull/74): Added possibility of setting UMI start position and better UMI docs
- [#85](https://github.com/nf-core/bcellmagic/pull/85): Added primer handling params: `--vprimer_start`, `--cprimer_start`, `--primer_mask_mode`, `--primer_maxeror`, `--primer_consensus`
- [#85](https://github.com/nf-core/bcellmagic/pull/85): Added support for TCR data with params: `--loci`
- [#85](https://github.com/nf-core/bcellmagic/pull/85): Added support for mice data and possibility for other species with params: `--species`
- [#85](https://github.com/nf-core/bcellmagic/pull/85): Added support for 5' RACE technology with params: `--protocol`, `--race_linker`
- [#87](https://github.com/nf-core/bcellmagic/pull/87): Added tests for TCR data
- [#102](https://github.com/nf-core/bcellmagic/pull/102): Added param `--protocol`.
- [#102](https://github.com/nf-core/bcellmagic/pull/102): Added support for C-primer in any R1 or R2 with param `--cprimer_position`.
- [#102](https://github.com/nf-core/bcellmagic/pull/102): Bump versions to 2.0.
- [#103](https://github.com/nf-core/bcellmagic/pull/103): Added full size tests (pcr_umi).
- [#114](https://github.com/nf-core/bcellmagic/pull/114): Added parameter `--skip_lineages`.
- [#112](https://github.com/nf-core/bcellmagic/pull/112): Template update to nf-core tools v1.14.
- [#114](https://github.com/nf-core/bcellmagic/pull/114): Added Bcellmagic html report.
- [#114](https://github.com/nf-core/bcellmagic/pull/114): Improved documentation on amplicon protocol support.
- [#115](https://github.com/nf-core/bcellmagic/pull/115): Improved output file structure and documentation.
- [#124](https://github.com/nf-core/bcellmagic/pull/124): Template update to nf-core tools v2.0.1

### `Fixed`

- [#74](https://github.com/nf-core/bcellmagic/pull/74): Fixed AWStest workflow
- [#75](https://github.com/nf-core/bcellmagic/pull/75): Fixed lineage trees publish plots and graphml
- [#75](https://github.com/nf-core/bcellmagic/pull/75): Assemble process shorten filename to avoid error due to too long filename
- [#87](https://github.com/nf-core/bcellmagic/pull/87): Order sequence logs by sample ID.
- [#104](https://github.com/nf-core/bcellmagic/pull/104): Fix bug in pairseq barcode copy before consensus.
- [#114](https://github.com/nf-core/bcellmagic/pull/114): Analysis not restricted to Ig heavy chains.
- [#123](https://github.com/nf-core/bcellmagic/pull/123): Fix report Rmarkdown reading for running on AWS.

### `Dependencies`

Note, since the pipeline is now using Nextflow DSL2, each process will be run with its own [Biocontainer](https://biocontainers.pro/#/registry). This means that on occasion it is entirely possible for the pipeline to be using different versions of the same tool. However, the overall software dependency changes compared to the last release have been listed below for reference.

| Dependency   | Old version | New version |
| ------------ | ----------- | ----------- |
| Python       | v3.6.11     | 3.8.0,3.0.3 |
| markdown     | v3.1.1      |             |
| muscle       | v3.8.1551   |             |
| vsearch      | v2.11.1     |             |
| fastqc       | 0.11.8      | 0.11.9      |
| multiqc      | 1.9         | 1.11        |
| matplotlib   | 3.0.3       |             |
| cd-hit       | 4.8.1       |             |
| blast        | 2.7.1       |             |
| igblast      | 1.10.0      | 1.15.0      |
| phylip       | 3.697       | 3.697       |
| airr         | 1.2.1       |             |
| presto       | 0.5.10      | 0.6.2       |
| changeo      | 0.4.5       | 1.0.2       |
| biopython    | 1.70        | 1.74        |
| pandas       | 0.24.2      | 1.1.5       |
| seaborn      | 0.9.0       |             |
| r-base       | 3.5.1       | 4.0.3       |
| r-alakazam   | 0.2.11      | 1.0.2       |
| r-shazam     | 0.1.11      | 1.0.2       |
| r-tigger     | 0.3.1       | 1.0.0       |
| r-dplyr      | 0.8.3       | 1.0.6       |
| r-data.table | 1.12.2      |             |
| r-igraph     | 1.2.4.1     |             |
| igphyml      |             | 1.1.3       |
| wget         |             | 1.20.1      |

> **NB:** Dependency has been **updated** if both old and new version information is present.
> **NB:** Dependency has been **added** if just the new version information is present.
> **NB:** Dependency has been **removed** if version information isn't present.

### `Deprecated`

- [#69](https://github.com/nf-core/bcellmagic/pull/69): `--SkipDownstream` param changed to `--skip_downstream`.
- [#69](https://github.com/nf-core/bcellmagic/pull/69): `--metadata` param changed to `--input`
- `--saveDBs` param change to `--save_databases`
- Default for `--umi_length` changed to 0
- [#102](https://github.com/nf-core/bcellmagic/pull/102): `--race_5prime` param deprecated in favor of `--protocol`.
- `--skip_downstream` changed to `--skip_report`.

## [1.2.0] - 2020-01-14 - "Riddikulus"
=======
## v2.1.0 - [date]

Initial release of nf-core/airrflow, created with the [nf-core](https://nf-co.re/) template.
>>>>>>> 83d04d77

### `Added`

- Handle barcodes that are already merged to R1 or R2 reads
- Validate inputs and cluster threshold
- `--downstream_only` feature
- Handle of UMIs of different lengths
- `--skipDownstream` feature
- Add github actions ci testing

### `Fixed`

- [#51](https://github.com/nf-core/bcellmagic/issues/51) - Fixed MaskPrimers bug
- [#45](https://github.com/nf-core/bcellmagic/issues/45) - Fixed UMI reading from R1 or R2 & UMI length
- [#57](https://github.com/nf-core/bcellmagic/issues/57) - Improved results directory organization
- [#55](https://github.com/nf-core/bcellmagic/issues/55) - Dropped Singularity file

### `Dependencies`

### `Deprecated`

## [1.1.0] - 2019-11-06 - "Wingardium Leviosa"

### `Added`

- Merging all the repertoires from the same patient
- Added clone calculation per patient: `--set_cluster_threshold`and `cluster_threshold` parameters.
- Added downstream analysis processes: diversity, abundance, mutational load, Ig type and gene distribution
- Parsing logs for all processes
- FastQC and multiQC processes
- Option for providing Illumina index and UMI as part of R1
- Update template to tools `1.7`

### `Fixed`

- [#25](https://github.com/nf-core/bcellmagic/issues/25) - Improved documentation
- [#27](https://github.com/nf-core/bcellmagic/issues/27) - Added FastQC and MultiQC processes
- [#21](https://github.com/nf-core/bcellmagic/issues/21) - Added log parsing

### `Dependencies`

- Update Nextflow `0.32.0` -> `19.10.0`
- Added several requirements for downstream analysis.

### `Deprecated`

## [1.0.0] - 2019-04-16 - "Alohomora"

- Initial release of nf-core/bcellmagic, created with the [nf-core](http://nf-co.re/) template.<|MERGE_RESOLUTION|>--- conflicted
+++ resolved
@@ -3,13 +3,13 @@
 The format is based on [Keep a Changelog](http://keepachangelog.com/en/1.0.0/)
 and this project adheres to [Semantic Versioning](http://semver.org/spec/v2.0.0.html).
 
-<<<<<<< HEAD
 ## [2.2.0dev] - date
 
 ### `Added`
 
 - Pulling IMGT database cache from aws for CI tests.
 - Added test to pull database from IMGT and build it with igblast.
+- Template update to nf-core tools v2.4.1
 
 ### `Fixed`
 
@@ -155,11 +155,6 @@
 - `--skip_downstream` changed to `--skip_report`.
 
 ## [1.2.0] - 2020-01-14 - "Riddikulus"
-=======
-## v2.1.0 - [date]
-
-Initial release of nf-core/airrflow, created with the [nf-core](https://nf-co.re/) template.
->>>>>>> 83d04d77
 
 ### `Added`
 
