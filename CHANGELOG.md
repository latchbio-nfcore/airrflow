--- conflicted
+++ resolved
@@ -3,7 +3,6 @@
 The format is based on [Keep a Changelog](http://keepachangelog.com/en/1.0.0/)
 and this project adheres to [Semantic Versioning](http://semver.org/spec/v2.0.0.html).
 
-<<<<<<< HEAD
 ## [1.1.1] - 2019-11-XX -
 
 ### `Added`
@@ -20,17 +19,12 @@
 * [#51](https://github.com/nf-core/bcellmagic/issues/51) - Fixed MaskPrimers bug
 * [#45](https://github.com/nf-core/bcellmagic/issues/45) - Fixed UMI reading from R1 or R2 & UMI length
 * [#57](https://github.com/nf-core/bcellmagic/issues/57) - Improved results directory organization
+* [#55](https://github.com/nf-core/bcellmagic/issues/55) - Dropped Singularity file
 
 ### `Dependencies`
 
 ### `Deprecated`
-=======
-## [1.1.1] - 2019-11-XX - "Wingardium Leviosa"
 
-### `Fixed`
-
-* [#55](https://github.com/nf-core/bcellmagic/issues/55) - Dropped Singularity file
->>>>>>> e9309665
 
 ## [1.1.0] - 2019-11-06 - "Wingardium Leviosa"
 
