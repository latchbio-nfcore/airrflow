# nf-core/airrflow: Changelog

The format is based on [Keep a Changelog](http://keepachangelog.com/en/1.0.0/)
and this project adheres to [Semantic Versioning](http://semver.org/spec/v2.0.0.html).

<<<<<<< HEAD
## [3.2.1dev] -
=======
## v3.2.1dev - [date]
>>>>>>> f7b22735

### `Added`

### `Fixed`

- Removed optional output from FilterQuality to not fail silently

### `Dependencies`

## [3.2.0] - 2023-10-27 Expecto patronum

### `Added`

- [#268](https://github.com/nf-core/airrflow/pull/268) Added parameters for FindThreshold in `modules.config`.
- [#268](https://github.com/nf-core/airrflow/pull/268) Validate samplesheet also for `assembled` samplesheet.
- [#259](https://github.com/nf-core/airrflow/pull/259) Update to `EnchantR v0.1.3`.
- [#266](https://github.com/nf-core/airrflow/pull/266) Added clonal reports tables to final report folder.
- [#266](https://github.com/nf-core/airrflow/pull/266) Added processes to include sampleID to filename in assembled workflow to keep it unique.
- [#276](https://github.com/nf-core/airrflow/pull/276) Parametrize FindThreshold Report and Presto Buildconsensus UMI.
- [#281](https://github.com/nf-core/airrflow/pull/281) Update to nf-core tools v2.10.

### `Fixed`

- [#268](https://github.com/nf-core/airrflow/pull/268) Allows for uppercase and lowercase locus in samplesheet `pcr_target_locus`.
- [#259](https://github.com/nf-core/airrflow/pull/259) Samplesheet only allows data from one species.
- [#259](https://github.com/nf-core/airrflow/pull/259) Introduced fix for a too long command with hundreds of datasets.
- [#266](https://github.com/nf-core/airrflow/pull/266) Convert samplesheet required columns to strings when needed.
- [#284](https://github.com/nf-core/bcellmagic/pull/284): Use cached IMGT and IgBlast reference data by default.

### `Dependencies`

| Dependency | Old version | New version |
| ---------- | ----------- | ----------- |
| r-enchantr | 0.1.2       | 0.1.9       |
| r-alakazam | 1.2.1       | 1.3.0       |
| r-shazam   | 1.1.0       | 1.2.0       |
| r-dowser   | 1.2.0       | 2.0.0       |
| fastqc     | 0.11.9      | 0.12.1      |

## [3.1.0] - 2023-06-05 "Protego"

### `Added`

- [#250](https://github.com/nf-core/airrflow/pull/250) Back to `dev`.
- [#256](https://github.com/nf-core/airrflow/pull/256) Merge template updates to nf-core tools 2.8.
- [#263](https://github.com/nf-core/airrflow/pull/263) Bump versions to 3.1.

### `Fixed`

- [#250](https://github.com/nf-core/airrflow/pull/250) Fixed log parsing with `removeprefix` instead of `lstrip`.
- [#258](https://github.com/nf-core/airrflow/pull/258) Fixes to plotly plots in report sometimes not rendering.
- [#258](https://github.com/nf-core/airrflow/pull/258) Remove direct call to Igblast in favor of a fix in ChangeO.
- [#258](https://github.com/nf-core/airrflow/pull/258) Added check for whitespaces in certain columns in samplesheet.
- [#258](https://github.com/nf-core/airrflow/pull/258) Added missing Immcantation references in Airrflow report.

### `Dependencies`

| Dependency | Old version | New version |
| ---------- | ----------- | ----------- |
| r-enchantr | 0.1.1       | 0.1.2       |
| multiqc    | 1.13        | 1.14        |
| fastp      | 0.23.2      | 0.23.4      |

## [3.0] - 2023-03-20 "Portus"

### `Added`

- [#197](https://github.com/nf-core/airrflow/pull/197) Combined old bcellmagic and reveal subworkflows for better pipeline integration.
- [#197](https://github.com/nf-core/airrflow/pull/197) Added compulsory AIRR fields in input samplesheet.
- [#197](https://github.com/nf-core/airrflow/pull/197) Added option to calculate clones per group `clone_by` and then create a report with the results altogether.
- [#197](https://github.com/nf-core/airrflow/pull/197) Added pipeline overview diagram and metro map.
- [#197](https://github.com/nf-core/airrflow/pull/197) Added full logs to `enchantr report filesize` process.
- [#215](https://github.com/nf-core/airrflow/pull/215) Template update to nf-core tools v2.7.1.
- [#224](https://github.com/nf-core/airrflow/pull/224) Template update to nf-core tools v2.7.2.
- [#225](https://github.com/nf-core/airrflow/pull/225) Added plotly interactive reports.
- [#225](https://github.com/nf-core/airrflow/pull/225) Added find threshold report even when specifying clonal threshold.
- [#225](https://github.com/nf-core/airrflow/pull/225) Added possibility to provide direct call to igblast.
- [#228](https://github.com/nf-core/airrflow/pull/228) Improved docs preparing release.
- [#244](https://github.com/nf-core/airrflow/pull/244) Bump versions to 3.0.

### `Fixed`

- [#221](https://github.com/nf-core/airrflow/pull/221) Fixed bug arising when not providing `--index_file FALSE` for some input options not requiring index files.
- [#239](https://github.com/nf-core/airrflow/pull/239) Implemented workaround for Slurm Sbatch file too large. We plan to revert when possible[#242](https://github.com/nf-core/airrflow/issues/242)
- [#245](https://github.com/nf-core/airrflow/pull/245) Add missing module versions
- [#248](https://github.com/nf-core/airrflow/pull/248) Applied review comments by @adamrtalbot @louperelo, thank you!
- [#249](https://github.com/nf-core/airrflow/pull/249) Do not run tests with immcantation container when doing a PR to master.

### `Dependencies`

| Dependency | Old version | New version |
| ---------- | ----------- | ----------- |
| multiqc    | 1.13        | 1.14        |
| pandas     | 1.1.5       | 1.5.3       |
| presto     | 0.7.0       | 0.7.1       |
| changeo    | 1.2.0       | 1.3.0       |
| igblast    | 1.17.1      | 1.19.0      |
| r-enchantr |             | 0.1.1       |
| r-plotly   |             | 4.10.1      |

### `Deprecated`

- Deprecated param `enable_conda`

## [2.4.0] 2022-12-05 "Aparecium"

### `Added`

- [#209](https://github.com/nf-core/airrflow/pull/209) Template update to nf-core tools v2.6.
- [#210](https://github.com/nf-core/airrflow/pull/210) Add fastp for read QC, adapter trimming and read clipping.
- [#212](https://github.com/nf-core/airrflow/pull/212) Bump versions to 2.4.0

## [2.3.0] - 2022-09-22 "Expelliarmus"

### `Added`

- [#180](https://github.com/nf-core/airrflow/pull/180) Added possibility to add any property in the AIRR sequence table as label on the lineage tree nodes.
- [#180](https://github.com/nf-core/airrflow/pull/180) Lineage tree construction now also includes trees with just one sequence.
- [#180](https://github.com/nf-core/airrflow/pull/180) Added metadata annotation to final repertoire table.
- [#180](https://github.com/nf-core/airrflow/pull/180) Added possibility to provide custom Rmarkdown report.
- [#183](https://github.com/nf-core/airrflow/pull/183) Update template to nf-core tools v2.5.1
- [#183](https://github.com/nf-core/airrflow/pull/183) Add option to provide another different threshold in splitseq process
- Rename reveal test to test_assembled, add separate test for immcantation devel container as another job so other tests are not cancelled if this test does not run through.

### `Fixed`

- [#180](https://github.com/nf-core/airrflow/pull/180) Repertoire analysis report now also saves diversity table.

### `Dependencies`

| Dependency | Old version | New version |
| ---------- | ----------- | ----------- |
| multiqc    | 1.12        | 1.13        |

### `Deprecated`

## [2.2.0] - 2022-06-02 "Reparo"

### `Added`

- Pulling IMGT database cache from aws for CI tests.
- Added test to pull database from IMGT and build it with igblast.
- Template update to nf-core tools v2.4.1.
- Added zipped DB cache to nf-core/test-datasets.

### `Fixed`

- Updated container of `Fetch databases` and `Changeo_assigngenes` process to `Changeo=1.2.0` and `Igblast=1.17.1`and extended biocontainers base to have internet access.
- Fixed publishing directory mode for all modules.

### `Dependencies`

### `Deprecated`

## [2.1.0] - 2022-05-02 "Accio"

### `Added`

- [#130](https://github.com/nf-core/bcellmagic/pull/130): Organized presto processes in `presto_umi` subworkflow.
- [#128](https://github.com/nf-core/bcellmagic/pull/128): Added `presto_sans_umi` subworkflow option. Added postassembly FastQC and corresponding section in MultiQC. Included refs for analysis of light chains (if present) by default.
- updated docs for `--library_generation_method` parameter.
- Samplesheet column names were updated to follow the AIRR standard.
- Fixed docs on `--umi_start` parameter, this parameter should only be used when UMIs are provided in the index reads.
- [#143](https://github.com/nf-core/airrflow/pull/128) Template update to nf-core tools v2.2.
- [#150](https://github.com/nf-core/airrflow/pull/150) Added option to search for reverse primers.
- [#159](https://github.com/nf-core/airrflow/pull/159) Template update to nf-core tools v2.3.1, v2.3.1
- [#161](https://github.com/nf-core/airrflow/pull/161) Add option to skip clustering sequences in the UMI workflow
- [#163](https://github.com/nf-core/airrflow/pull/163) Added process labels and software version emitting to all modules. Fixed output folder name for changeo processes.
- Bump versions to 2.1.0

### `Fixed`

- [#150](https://github.com/nf-core/airrflow/pull/150): Fixed cprimer start position, when cprimer in R2 reads.
- Remove need for a plot when Hamming threshold cannot be generated.
- The shazam threshold process is not executed when the hamming threshold is provided.
- [#164](https://github.com/nf-core/airrflow/pull/150): Fixed AWS tests when running on fusion mounts, solving [#137](https://github.com/nf-core/airrflow/issues/137).

### `Dependencies`

| Dependency | Old version | New version |
| ---------- | ----------- | ----------- |

| igblast | 1.15.0 | 1.17.1 |
| presto | 0.6.2 | 0.7.0 |
| changeo | 1.0.2 | 1.2.0 |
| r-base | 4.0.3 | 4.1.2 |
| r-alakazam | 1.0.2 | 1.2.0 |
| r-shazam | 0.1.11 | 1.1.0 |
| r-tigger | 0.3.1 | 1.0.0 |

> **NB:** Dependency has been **updated** if both old and new version information is present.
> **NB:** Dependency has been **added** if just the new version information is present.
> **NB:** Dependency has been **removed** if new version information isn't present.

### `Deprecated`

- Parameter `--protocol` was updated to `--library_generation_method` to follow the AIRR standard.
- Parameter `--loci` and `--species` were converted to a column in the samplesheet (`pcr_target_locus` and `species`) to allow processing simultaneously TR and IG loci from the same sample, also allow processing different species in one samplesheet.
- Removed genotyping step with tiGGer.

## [2.0.0] - 2021-07-19 "Lumos"

### :warning: Major enhancements

- The pipeline has been ported to Nextflow DSL2
- Analysis of TCR repertoires is now also supported
- Added Rmarkdown report with a summary of the repertoire analysis
- Analysis of data with RACE 5' protocol is now supported
- Scripts to download and build new versions of the IMGT database have been added
- Improvement of UMI handling and possibility to exchange position of C and V-primers
- Updated to new versions of Immcantation Framework, providing support for the AIRR format

### `Added`

- [#69](https://github.com/nf-core/bcellmagic/pull/69): Template update to nf-core tools v1.10.2
- [#69](https://github.com/nf-core/bcellmagic/pull/69): Added parameter json schema
- [#74](https://github.com/nf-core/bcellmagic/pull/74): Added possibility of setting UMI start position and better UMI docs
- [#85](https://github.com/nf-core/bcellmagic/pull/85): Added primer handling params: `--vprimer_start`, `--cprimer_start`, `--primer_mask_mode`, `--primer_maxeror`, `--primer_consensus`
- [#85](https://github.com/nf-core/bcellmagic/pull/85): Added support for TCR data with params: `--loci`
- [#85](https://github.com/nf-core/bcellmagic/pull/85): Added support for mice data and possibility for other species with params: `--species`
- [#85](https://github.com/nf-core/bcellmagic/pull/85): Added support for 5' RACE technology with params: `--protocol`, `--race_linker`
- [#87](https://github.com/nf-core/bcellmagic/pull/87): Added tests for TCR data
- [#102](https://github.com/nf-core/bcellmagic/pull/102): Added param `--protocol`.
- [#102](https://github.com/nf-core/bcellmagic/pull/102): Added support for C-primer in any R1 or R2 with param `--cprimer_position`.
- [#102](https://github.com/nf-core/bcellmagic/pull/102): Bump versions to 2.0.
- [#103](https://github.com/nf-core/bcellmagic/pull/103): Added full size tests (pcr_umi).
- [#114](https://github.com/nf-core/bcellmagic/pull/114): Added parameter `--skip_lineages`.
- [#112](https://github.com/nf-core/bcellmagic/pull/112): Template update to nf-core tools v1.14.
- [#114](https://github.com/nf-core/bcellmagic/pull/114): Added Bcellmagic html report.
- [#114](https://github.com/nf-core/bcellmagic/pull/114): Improved documentation on amplicon protocol support.
- [#115](https://github.com/nf-core/bcellmagic/pull/115): Improved output file structure and documentation.
- [#124](https://github.com/nf-core/bcellmagic/pull/124): Template update to nf-core tools v2.0.1.

### `Fixed`

- [#74](https://github.com/nf-core/bcellmagic/pull/74): Fixed AWStest workflow
- [#75](https://github.com/nf-core/bcellmagic/pull/75): Fixed lineage trees publish plots and graphml
- [#75](https://github.com/nf-core/bcellmagic/pull/75): Assemble process shorten filename to avoid error due to too long filename
- [#87](https://github.com/nf-core/bcellmagic/pull/87): Order sequence logs by sample ID.
- [#104](https://github.com/nf-core/bcellmagic/pull/104): Fix bug in pairseq barcode copy before consensus.
- [#114](https://github.com/nf-core/bcellmagic/pull/114): Analysis not restricted to Ig heavy chains.
- [#123](https://github.com/nf-core/bcellmagic/pull/123): Fix report Rmarkdown reading for running on AWS.

### `Dependencies`

Note, since the pipeline is now using Nextflow DSL2, each process will be run with its own [Biocontainer](https://biocontainers.pro/#/registry). This means that on occasion it is entirely possible for the pipeline to be using different versions of the same tool. However, the overall software dependency changes compared to the last release have been listed below for reference.

| Dependency   | Old version | New version |
| ------------ | ----------- | ----------- |
| Python       | v3.6.11     | 3.8.0,3.0.3 |
| markdown     | v3.1.1      |             |
| muscle       | v3.8.1551   |             |
| vsearch      | v2.11.1     |             |
| fastqc       | 0.11.8      | 0.11.9      |
| multiqc      | 1.9         | 1.11        |
| matplotlib   | 3.0.3       |             |
| cd-hit       | 4.8.1       |             |
| blast        | 2.7.1       |             |
| igblast      | 1.10.0      | 1.15.0      |
| phylip       | 3.697       | 3.697       |
| airr         | 1.2.1       |             |
| presto       | 0.5.10      | 0.6.2       |
| changeo      | 0.4.5       | 1.0.2       |
| biopython    | 1.70        | 1.74        |
| pandas       | 0.24.2      | 1.1.5       |
| seaborn      | 0.9.0       |             |
| r-base       | 3.5.1       | 4.0.3       |
| r-alakazam   | 0.2.11      | 1.0.2       |
| r-shazam     | 0.1.11      | 1.0.2       |
| r-tigger     | 0.3.1       | 1.0.0       |
| r-dplyr      | 0.8.3       | 1.0.6       |
| r-data.table | 1.12.2      |             |
| r-igraph     | 1.2.4.1     |             |
| igphyml      |             | 1.1.3       |
| wget         |             | 1.20.1      |

> **NB:** Dependency has been **updated** if both old and new version information is present.
> **NB:** Dependency has been **added** if just the new version information is present.
> **NB:** Dependency has been **removed** if version information isn't present.

### `Deprecated`

- [#69](https://github.com/nf-core/bcellmagic/pull/69): `--SkipDownstream` param changed to `--skip_downstream`.
- [#69](https://github.com/nf-core/bcellmagic/pull/69): `--metadata` param changed to `--input`
- `--saveDBs` param change to `--save_databases`
- Default for `--umi_length` changed to 0
- [#102](https://github.com/nf-core/bcellmagic/pull/102): `--race_5prime` param deprecated in favor of `--protocol`.
- `--skip_downstream` changed to `--skip_report`.

## [1.2.0] - 2020-01-14 - "Riddikulus"

### `Added`

- Handle barcodes that are already merged to R1 or R2 reads
- Validate inputs and cluster threshold
- `--downstream_only` feature
- Handle of UMIs of different lengths
- `--skipDownstream` feature
- Add github actions ci testing

### `Fixed`

- [#51](https://github.com/nf-core/bcellmagic/issues/51) - Fixed MaskPrimers bug
- [#45](https://github.com/nf-core/bcellmagic/issues/45) - Fixed UMI reading from R1 or R2 & UMI length
- [#57](https://github.com/nf-core/bcellmagic/issues/57) - Improved results directory organization
- [#55](https://github.com/nf-core/bcellmagic/issues/55) - Dropped Singularity file

### `Dependencies`

### `Deprecated`

## [1.1.0] - 2019-11-06 - "Wingardium Leviosa"

### `Added`

- Merging all the repertoires from the same patient
- Added clone calculation per patient: `--set_cluster_threshold`and `cluster_threshold` parameters.
- Added downstream analysis processes: diversity, abundance, mutational load, Ig type and gene distribution
- Parsing logs for all processes
- FastQC and multiQC processes
- Option for providing Illumina index and UMI as part of R1
- Update template to tools `1.7`

### `Fixed`

- [#25](https://github.com/nf-core/bcellmagic/issues/25) - Improved documentation
- [#27](https://github.com/nf-core/bcellmagic/issues/27) - Added FastQC and MultiQC processes
- [#21](https://github.com/nf-core/bcellmagic/issues/21) - Added log parsing

### `Dependencies`

- Update Nextflow `0.32.0` -> `19.10.0`
- Added several requirements for downstream analysis.

### `Deprecated`

## [1.0.0] - 2019-04-16 - "Alohomora"

- Initial release of nf-core/bcellmagic, created with the [nf-core](http://nf-co.re/) template.<|MERGE_RESOLUTION|>--- conflicted
+++ resolved
@@ -3,19 +3,21 @@
 The format is based on [Keep a Changelog](http://keepachangelog.com/en/1.0.0/)
 and this project adheres to [Semantic Versioning](http://semver.org/spec/v2.0.0.html).
 
-<<<<<<< HEAD
 ## [3.2.1dev] -
-=======
-## v3.2.1dev - [date]
->>>>>>> f7b22735
-
-### `Added`
+
+### `Added`
+
+- Merge template updates nf-core/tools v2.11.1
 
 ### `Fixed`
 
 - Removed optional output from FilterQuality to not fail silently
 
 ### `Dependencies`
+
+| Dependency | Old version | New version |
+| ---------- | ----------- | ----------- |
+| multiqc    | 1.14        | 1.18        |
 
 ## [3.2.0] - 2023-10-27 Expecto patronum
 
