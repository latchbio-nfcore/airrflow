# nf-core/bcellmagic: Changelog

## v1.0.0 - 2019-04-16 - "Alohomora"

Initial release of nf-core/bcellmagic, created with the [nf-core](http://nf-co.re/) template.

<<<<<<< HEAD
## v1.1.0 - in progress

- Merging all the repertoires from the same patient
- Added clone calculation per patient
- Added downstream analysis: diversity, abundance, mutational load, Ig type and gene distribution
- Parsing logs for all processes
- FastQC and multiQC processes
- Option for providing Illumina index and UMI as part of R1
=======
## v1.2.0 - Work in progress

It's work in progress.
>>>>>>> 2f3079ae
<|MERGE_RESOLUTION|>--- conflicted
+++ resolved
@@ -4,7 +4,6 @@
 
 Initial release of nf-core/bcellmagic, created with the [nf-core](http://nf-co.re/) template.
 
-<<<<<<< HEAD
 ## v1.1.0 - in progress
 
 - Merging all the repertoires from the same patient
@@ -13,8 +12,3 @@
 - Parsing logs for all processes
 - FastQC and multiQC processes
 - Option for providing Illumina index and UMI as part of R1
-=======
-## v1.2.0 - Work in progress
-
-It's work in progress.
->>>>>>> 2f3079ae
