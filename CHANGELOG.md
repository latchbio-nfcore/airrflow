--- conflicted
+++ resolved
@@ -7,7 +7,6 @@
 
 ### `Added`
 
-<<<<<<< HEAD
 * Merging all the repertoires from the same patient
 * Added clone calculation per patient: `--set_cluster_threshold`and `cluster_threshold` parameters.
 * Added downstream analysis processes: diversity, abundance, mutational load, Ig type and gene distribution
@@ -31,12 +30,4 @@
 
 ## [1.0.0] - 2019-04-16 - "Alohomora"
 
-Initial release of nf-core/bcellmagic, created with the [nf-core](http://nf-co.re/) template.
-=======
-- Merging all the repertoires from the same patient
-- Added clone calculation per patient
-- Added downstream analysis: diversity, abundance, mutational load, Ig type and gene distribution
-- Parsing logs for all processes
-- FastQC and multiQC processes
-- Option for providing Illumina index and UMI as part of R1
->>>>>>> 23c0e5ae
+* Initial release of nf-core/bcellmagic, created with the [nf-core](http://nf-co.re/) template.
