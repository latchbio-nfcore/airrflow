--- conflicted
+++ resolved
@@ -8,13 +8,7 @@
 ### `Added`
 
 - [#250](https://github.com/nf-core/airrflow/pull/250) Back to `dev`.
-<<<<<<< HEAD
-- [#256](https://github.com/nf-core/airrflow/pull/256) Template update to nf-core/tools v2.8
-
-
-=======
 - [#256](https://github.com/nf-core/airrflow/pull/256) Merge template updates to nf-core tools 2.8.
->>>>>>> e5ccb678
 
 ### `Fixed`
 
