/*
~~~~~~~~~~~~~~~~~~~~~~~~~~~~~~~~~~~~~~~~~~~~~~~~~~~~~~~~~~~~~~~~~~~~~~~~~~~~~~~~~~~~~~~~
    PRINT PARAMS SUMMARY
~~~~~~~~~~~~~~~~~~~~~~~~~~~~~~~~~~~~~~~~~~~~~~~~~~~~~~~~~~~~~~~~~~~~~~~~~~~~~~~~~~~~~~~~
*/

include { paramsSummaryLog; paramsSummaryMap } from 'plugin/nf-validation'

def logo = NfcoreTemplate.logo(workflow, params.monochrome_logs)
def citation = '\n' + WorkflowMain.citation(workflow) + '\n'
def summary_params = paramsSummaryMap(workflow)

// Print parameter summary log to screen
log.info logo + paramsSummaryLog(workflow) + citation

WorkflowAirrflow.initialise(params, log)

// Check input path parameters to see if they exist
def checkPathParamList = [ params.input, params.multiqc_config ]
for (param in checkPathParamList) { if (param) { file(param, checkIfExists: true) } }

if (params.input) {
    ch_input = Channel.fromPath(params.input, checkIfExists: true)
} else {
    error "Please provide input file containing the sample metadata with the '--input' option."
}


/*
~~~~~~~~~~~~~~~~~~~~~~~~~~~~~~~~~~~~~~~~~~~~~~~~~~~~~~~~~~~~~~~~~~~~~~~~~~~~~~~~~~~~~~~~
    CONFIG FILES
~~~~~~~~~~~~~~~~~~~~~~~~~~~~~~~~~~~~~~~~~~~~~~~~~~~~~~~~~~~~~~~~~~~~~~~~~~~~~~~~~~~~~~~~
*/

ch_multiqc_config        = Channel.fromPath("$projectDir/assets/multiqc_config.yml", checkIfExists: true)
ch_multiqc_custom_config = params.multiqc_config ? Channel.fromPath( params.multiqc_config, checkIfExists: true ) : Channel.empty()
ch_multiqc_logo          = params.multiqc_logo   ? Channel.fromPath( params.multiqc_logo, checkIfExists: true ) : Channel.empty()
ch_multiqc_custom_methods_description = params.multiqc_methods_description ? file(params.multiqc_methods_description, checkIfExists: true) : file("$projectDir/assets/methods_description_template.yml", checkIfExists: true)

// Report files
ch_report_rmd = Channel.fromPath(params.report_rmd, checkIfExists: true)
ch_report_css = Channel.fromPath(params.report_css, checkIfExists: true)
ch_report_logo = Channel.fromPath(params.report_logo, checkIfExists: true)
ch_report_logo_img = Channel.fromPath(params.report_logo_img, checkIfExists: true)

/*
~~~~~~~~~~~~~~~~~~~~~~~~~~~~~~~~~~~~~~~~~~~~~~~~~~~~~~~~~~~~~~~~~~~~~~~~~~~~~~~~~~~~~~~~
    IMPORT LOCAL MODULES/SUBWORKFLOWS
~~~~~~~~~~~~~~~~~~~~~~~~~~~~~~~~~~~~~~~~~~~~~~~~~~~~~~~~~~~~~~~~~~~~~~~~~~~~~~~~~~~~~~~~
*/

include { CHANGEO_CONVERTDB_FASTA as CHANGEO_CONVERTDB_FASTA_FROM_AIRR } from '../modules/local/changeo/changeo_convertdb_fasta'

//
// SUBWORKFLOW: Consisting of a mix of local and nf-core/modules
//
include { DATABASES                     } from '../subworkflows/local/databases'
include { SEQUENCE_ASSEMBLY             } from '../subworkflows/local/sequence_assembly'
include { ASSEMBLED_INPUT_CHECK         } from '../subworkflows/local/assembled_input_check'
include { VDJ_ANNOTATION                } from '../subworkflows/local/vdj_annotation'
include { BULK_QC_AND_FILTER            } from '../subworkflows/local/bulk_qc_and_filter'
include { SINGLE_CELL_QC_AND_FILTERING  } from '../subworkflows/local/single_cell_qc_and_filtering'
include { CLONAL_ANALYSIS               } from '../subworkflows/local/clonal_analysis'
include { REPERTOIRE_ANALYSIS_REPORTING } from '../subworkflows/local/repertoire_analysis_reporting'
include { SC_RAW_INPUT                  } from '../subworkflows/local/sc_raw_input'
include { FASTQ_INPUT_CHECK             } from '../subworkflows/local/fastq_input_check'

/*
~~~~~~~~~~~~~~~~~~~~~~~~~~~~~~~~~~~~~~~~~~~~~~~~~~~~~~~~~~~~~~~~~~~~~~~~~~~~~~~~~~~~~~~~
    IMPORT NF-CORE MODULES/SUBWORKFLOWS
~~~~~~~~~~~~~~~~~~~~~~~~~~~~~~~~~~~~~~~~~~~~~~~~~~~~~~~~~~~~~~~~~~~~~~~~~~~~~~~~~~~~~~~~
*/

//
// MODULE: Installed directly from nf-core/modules
//
include { MULTIQC                     } from '../modules/nf-core/multiqc/main'
include { CUSTOM_DUMPSOFTWAREVERSIONS } from '../modules/nf-core/custom/dumpsoftwareversions/main'

/*
~~~~~~~~~~~~~~~~~~~~~~~~~~~~~~~~~~~~~~~~~~~~~~~~~~~~~~~~~~~~~~~~~~~~~~~~~~~~~~~~~~~~~~~~
    RUN MAIN WORKFLOW
~~~~~~~~~~~~~~~~~~~~~~~~~~~~~~~~~~~~~~~~~~~~~~~~~~~~~~~~~~~~~~~~~~~~~~~~~~~~~~~~~~~~~~~~
*/

// Info required for completion email and summary
def multiqc_report = []

workflow AIRRFLOW {

    ch_versions = Channel.empty()
    ch_reassign_logs = Channel.empty()

    // Download or fetch databases
    DATABASES()

    if ( params.mode == "fastq" ) {

<<<<<<< HEAD
        // SC:Perform sequence assembly if input type is fastq from single-cell sequencing data (currently only 10XGenomics)
        if (params.sc_raw) {
            SC_RAW_INPUT(
                ch_input
            )
            ch_fasta                                = SC_RAW_INPUT.out.fasta
            ch_versions                             = ch_versions.mix(SC_RAW_INPUT.out.versions)
            ch_cellranger_airr                      = SC_RAW_INPUT.out.airr
            ch_cellranger_out                       = SC_RAW_INPUT.out.outs

            ch_validated_samplesheet                = SC_RAW_INPUT.out.samplesheet.collect()

            ch_presto_filterseq_logs                = Channel.empty()
            ch_presto_maskprimers_logs              = Channel.empty()
            ch_presto_pairseq_logs                  = Channel.empty()
            ch_presto_clustersets_logs              = Channel.empty()
            ch_presto_buildconsensus_logs           = Channel.empty()
            ch_presto_postconsensus_pairseq_logs    = Channel.empty()
            ch_presto_assemblepairs_logs            = Channel.empty()
            ch_presto_collapseseq_logs              = Channel.empty()
            ch_presto_splitseq_logs                 = Channel.empty()
            ch_fastp_html                           = Channel.empty()
            ch_fastp_json                           = Channel.empty()
            ch_fastqc_postassembly_mqc              = Channel.empty()
        } else {
            // Perform sequence assembly if input type is fastq from bulk sequencing data
            // TODO make this part run from ch_reads_split.bulk! -> other input, FASTQ_INPUT_CHECK is not needed then anymore

            SEQUENCE_ASSEMBLY( ch_input )

            ch_fasta                    = SEQUENCE_ASSEMBLY.out.fasta
            ch_versions                 = ch_versions.mix(SEQUENCE_ASSEMBLY.out.versions)
            ch_fastp_html               = SEQUENCE_ASSEMBLY.out.fastp_reads_html
            ch_fastp_json               = SEQUENCE_ASSEMBLY.out.fastp_reads_json
            ch_fastqc_postassembly_mqc  = SEQUENCE_ASSEMBLY.out.fastqc_postassembly
            ch_validated_samplesheet    = SEQUENCE_ASSEMBLY.out.samplesheet.collect()

            ch_presto_filterseq_logs        = SEQUENCE_ASSEMBLY.out.presto_filterseq_logs
            ch_presto_maskprimers_logs      = SEQUENCE_ASSEMBLY.out.presto_maskprimers_logs
            ch_presto_pairseq_logs          = SEQUENCE_ASSEMBLY.out.presto_pairseq_logs
            ch_presto_clustersets_logs      = SEQUENCE_ASSEMBLY.out.presto_clustersets_logs
            ch_presto_buildconsensus_logs   = SEQUENCE_ASSEMBLY.out.presto_buildconsensus_logs
            ch_presto_postconsensus_pairseq_logs = SEQUENCE_ASSEMBLY.out.presto_postconsensus_pairseq_logs
            ch_presto_assemblepairs_logs    = SEQUENCE_ASSEMBLY.out.presto_assemblepairs_logs
            ch_presto_collapseseq_logs      = SEQUENCE_ASSEMBLY.out.presto_collapseseq_logs
            ch_presto_splitseq_logs         = SEQUENCE_ASSEMBLY.out.presto_splitseq_logs
        }
=======
        // Perform sequence assembly if input type is fastq
        SEQUENCE_ASSEMBLY(
            ch_input,
            DATABASES.out.igblast.collect()
        )

        ch_fasta                    = SEQUENCE_ASSEMBLY.out.fasta
        ch_versions                 = ch_versions.mix(SEQUENCE_ASSEMBLY.out.versions)
        ch_fastp_html               = SEQUENCE_ASSEMBLY.out.fastp_reads_html
        ch_fastp_json               = SEQUENCE_ASSEMBLY.out.fastp_reads_json
        ch_fastqc_postassembly_mqc  = SEQUENCE_ASSEMBLY.out.fastqc_postassembly
        ch_validated_samplesheet    = SEQUENCE_ASSEMBLY.out.samplesheet.collect()

        ch_presto_filterseq_logs        = SEQUENCE_ASSEMBLY.out.presto_filterseq_logs
        ch_presto_maskprimers_logs      = SEQUENCE_ASSEMBLY.out.presto_maskprimers_logs
        ch_presto_pairseq_logs          = SEQUENCE_ASSEMBLY.out.presto_pairseq_logs
        ch_presto_clustersets_logs      = SEQUENCE_ASSEMBLY.out.presto_clustersets_logs
        ch_presto_buildconsensus_logs   = SEQUENCE_ASSEMBLY.out.presto_buildconsensus_logs
        ch_presto_postconsensus_pairseq_logs = SEQUENCE_ASSEMBLY.out.presto_postconsensus_pairseq_logs
        ch_presto_assemblepairs_logs    = SEQUENCE_ASSEMBLY.out.presto_assemblepairs_logs
        ch_presto_collapseseq_logs      = SEQUENCE_ASSEMBLY.out.presto_collapseseq_logs
        ch_presto_splitseq_logs         = SEQUENCE_ASSEMBLY.out.presto_splitseq_logs
>>>>>>> 06bbaadb

    } else if ( params.mode == "assembled" ) {

        ASSEMBLED_INPUT_CHECK (
            ch_input,
            params.miairr,
            params.collapseby,
            params.cloneby
        )
        ch_versions = ch_versions.mix( ASSEMBLED_INPUT_CHECK.out.versions )

        if (params.reassign) {
            CHANGEO_CONVERTDB_FASTA_FROM_AIRR(
                ASSEMBLED_INPUT_CHECK.out.ch_tsv
            )
            ch_fasta_from_tsv = CHANGEO_CONVERTDB_FASTA_FROM_AIRR.out.fasta
            ch_versions = ch_versions.mix(CHANGEO_CONVERTDB_FASTA_FROM_AIRR.out.versions)
            ch_reassign_logs = ch_reassign_logs.mix(CHANGEO_CONVERTDB_FASTA_FROM_AIRR.out.logs)
        } else {
            ch_fasta_from_tsv = Channel.empty()
        }

        ch_fasta = ASSEMBLED_INPUT_CHECK.out.ch_fasta.mix(ch_fasta_from_tsv)
        ch_validated_samplesheet = ASSEMBLED_INPUT_CHECK.out.validated_input.collect()

        ch_presto_filterseq_logs             = Channel.empty()
        ch_presto_maskprimers_logs           = Channel.empty()
        ch_presto_pairseq_logs               = Channel.empty()
        ch_presto_clustersets_logs           = Channel.empty()
        ch_presto_buildconsensus_logs        = Channel.empty()
        ch_presto_postconsensus_pairseq_logs = Channel.empty()
        ch_presto_assemblepairs_logs         = Channel.empty()
        ch_presto_collapseseq_logs           = Channel.empty()
        ch_presto_splitseq_logs              = Channel.empty()
        ch_fastp_html                        = Channel.empty()
        ch_fastp_json                        = Channel.empty()
        ch_fastqc_postassembly_mqc           = Channel.empty()

    } else {
        error "Mode parameter value not valid."
    }
    // Perform V(D)J annotation and filtering
    VDJ_ANNOTATION(
        ch_fasta,
        ch_validated_samplesheet.collect(),
        DATABASES.out.igblast.collect(),
        DATABASES.out.imgt.collect()
    )
    ch_versions = ch_versions.mix( VDJ_ANNOTATION.out.versions )

    // Split bulk and single cell repertoires
    ch_repertoire_by_processing = VDJ_ANNOTATION.out.repertoire
        .branch { it ->
            single: it[0].single_cell == 'true'
            bulk:   it[0].single_cell == 'false'
        }

    // Bulk: Assign germlines and filtering
    ch_repertoire_by_processing.bulk
        .dump(tag: 'bulk')

    BULK_QC_AND_FILTER(
        ch_repertoire_by_processing.bulk,
        VDJ_ANNOTATION.out.imgt.collect()
    )
    ch_versions = ch_versions.mix( BULK_QC_AND_FILTER.out.versions.ifEmpty(null) )

    ch_bulk_filtered = BULK_QC_AND_FILTER.out.repertoires

    // Single cell: QC and filtering
    ch_repertoire_by_processing.single
        .dump(tag: 'single')

    SINGLE_CELL_QC_AND_FILTERING(
        ch_repertoire_by_processing.single
    )
    ch_versions = ch_versions.mix( SINGLE_CELL_QC_AND_FILTERING.out.versions.ifEmpty(null) )

    // Mixing bulk and single cell channels for clonal analysis
    ch_repertoires_for_clones = ch_bulk_filtered
                                    .mix(SINGLE_CELL_QC_AND_FILTERING.out.repertoires)
                                    .dump(tag: 'sc bulk mix')

    // Clonal analysis
    CLONAL_ANALYSIS(
        ch_repertoires_for_clones,
        VDJ_ANNOTATION.out.imgt.collect(),
        ch_report_logo_img.collect().ifEmpty([])
    )
    ch_versions = ch_versions.mix( CLONAL_ANALYSIS.out.versions)

    if (!params.skip_report){
        REPERTOIRE_ANALYSIS_REPORTING(
            ch_presto_filterseq_logs.collect().ifEmpty([]),
            ch_presto_maskprimers_logs.collect().ifEmpty([]),
            ch_presto_pairseq_logs.collect().ifEmpty([]),
            ch_presto_clustersets_logs.collect().ifEmpty([]),
            ch_presto_buildconsensus_logs.collect().ifEmpty([]),
            ch_presto_postconsensus_pairseq_logs.collect().ifEmpty([]),
            ch_presto_assemblepairs_logs.collect().ifEmpty([]),
            ch_presto_collapseseq_logs.collect().ifEmpty([]),
            ch_presto_splitseq_logs.collect().ifEmpty([]),
            ch_reassign_logs.collect().ifEmpty([]),
            VDJ_ANNOTATION.out.changeo_makedb_logs.collect().ifEmpty([]),
            VDJ_ANNOTATION.out.logs.collect().ifEmpty([]),
            BULK_QC_AND_FILTER.out.logs.collect().ifEmpty([]),
            SINGLE_CELL_QC_AND_FILTERING.out.logs.collect().ifEmpty([]),
            CLONAL_ANALYSIS.out.logs.collect().ifEmpty([]),
            CLONAL_ANALYSIS.out.repertoire,
            ch_input.collect(),
            ch_report_rmd.collect(),
            ch_report_css.collect(),
            ch_report_logo.collect(),
            ch_validated_samplesheet.collect()
        )
    }
    ch_versions = ch_versions.mix( REPERTOIRE_ANALYSIS_REPORTING.out.versions )
    ch_versions.dump(tag: "channel_versions")
    // Software versions
    CUSTOM_DUMPSOFTWAREVERSIONS (
        ch_versions.unique().collectFile(name: 'collated_versions.yml')
    )


    // MODULE: MultiQC

    if (!params.skip_multiqc) {
        workflow_summary    = WorkflowAirrflow.paramsSummaryMultiqc(workflow, summary_params)
        ch_workflow_summary = Channel.value(workflow_summary)

        methods_description    = WorkflowAirrflow.methodsDescriptionText(workflow, ch_multiqc_custom_methods_description, params)
        ch_methods_description = Channel.value(methods_description)

        ch_multiqc_files = Channel.empty()
        ch_multiqc_files = ch_multiqc_files.mix(ch_workflow_summary.collectFile(name: 'workflow_summary_mqc.yaml'))
        ch_multiqc_files = ch_multiqc_files.mix(ch_methods_description.collectFile(name: 'methods_description_mqc.yaml'))
        ch_multiqc_files = ch_multiqc_files.mix(CUSTOM_DUMPSOFTWAREVERSIONS.out.mqc_yml.collect())
        ch_multiqc_files = ch_multiqc_files.mix(ch_fastp_html.collect().ifEmpty([]))
        ch_multiqc_files = ch_multiqc_files.mix(ch_fastp_json.collect().ifEmpty([]))
        ch_multiqc_files = ch_multiqc_files.mix(ch_fastqc_postassembly_mqc.collect{it[1]}.ifEmpty([]))

        MULTIQC (
            ch_multiqc_files.collect(),
            ch_multiqc_config.collect(),
            ch_multiqc_custom_config.collect().ifEmpty([]),
            ch_report_logo.collect().ifEmpty([])
        )
        multiqc_report = MULTIQC.out.report.toList()
    }

}

/*
~~~~~~~~~~~~~~~~~~~~~~~~~~~~~~~~~~~~~~~~~~~~~~~~~~~~~~~~~~~~~~~~~~~~~~~~~~~~~~~~~~~~~~~~
    COMPLETION EMAIL AND SUMMARY
~~~~~~~~~~~~~~~~~~~~~~~~~~~~~~~~~~~~~~~~~~~~~~~~~~~~~~~~~~~~~~~~~~~~~~~~~~~~~~~~~~~~~~~~
*/

workflow.onComplete {
    if (params.email || params.email_on_fail) {
        NfcoreTemplate.email(workflow, params, summary_params, projectDir, log, multiqc_report)
    }
    NfcoreTemplate.dump_parameters(workflow, params)
    NfcoreTemplate.summary(workflow, params, log)

    if (params.hook_url) {
        NfcoreTemplate.IM_notification(workflow, params, summary_params, projectDir, log)
    }
}

workflow.onError {
    if (workflow.errorReport.contains("Process requirement exceeds available memory")) {
        println("🛑 Default resources exceed availability 🛑 ")
        println("💡 See here on how to configure pipeline: https://nf-co.re/docs/usage/configuration#tuning-workflow-resources 💡")
    }
}

/*
~~~~~~~~~~~~~~~~~~~~~~~~~~~~~~~~~~~~~~~~~~~~~~~~~~~~~~~~~~~~~~~~~~~~~~~~~~~~~~~~~~~~~~~~
    THE END
~~~~~~~~~~~~~~~~~~~~~~~~~~~~~~~~~~~~~~~~~~~~~~~~~~~~~~~~~~~~~~~~~~~~~~~~~~~~~~~~~~~~~~~~
*/<|MERGE_RESOLUTION|>--- conflicted
+++ resolved
@@ -96,7 +96,6 @@
 
     if ( params.mode == "fastq" ) {
 
-<<<<<<< HEAD
         // SC:Perform sequence assembly if input type is fastq from single-cell sequencing data (currently only 10XGenomics)
         if (params.sc_raw) {
             SC_RAW_INPUT(
@@ -125,7 +124,10 @@
             // Perform sequence assembly if input type is fastq from bulk sequencing data
             // TODO make this part run from ch_reads_split.bulk! -> other input, FASTQ_INPUT_CHECK is not needed then anymore
 
-            SEQUENCE_ASSEMBLY( ch_input )
+            SEQUENCE_ASSEMBLY(
+                ch_input,
+                DATABASES.out.igblast.collect()
+            )
 
             ch_fasta                    = SEQUENCE_ASSEMBLY.out.fasta
             ch_versions                 = ch_versions.mix(SEQUENCE_ASSEMBLY.out.versions)
@@ -143,31 +145,7 @@
             ch_presto_assemblepairs_logs    = SEQUENCE_ASSEMBLY.out.presto_assemblepairs_logs
             ch_presto_collapseseq_logs      = SEQUENCE_ASSEMBLY.out.presto_collapseseq_logs
             ch_presto_splitseq_logs         = SEQUENCE_ASSEMBLY.out.presto_splitseq_logs
-        }
-=======
-        // Perform sequence assembly if input type is fastq
-        SEQUENCE_ASSEMBLY(
-            ch_input,
-            DATABASES.out.igblast.collect()
-        )
-
-        ch_fasta                    = SEQUENCE_ASSEMBLY.out.fasta
-        ch_versions                 = ch_versions.mix(SEQUENCE_ASSEMBLY.out.versions)
-        ch_fastp_html               = SEQUENCE_ASSEMBLY.out.fastp_reads_html
-        ch_fastp_json               = SEQUENCE_ASSEMBLY.out.fastp_reads_json
-        ch_fastqc_postassembly_mqc  = SEQUENCE_ASSEMBLY.out.fastqc_postassembly
-        ch_validated_samplesheet    = SEQUENCE_ASSEMBLY.out.samplesheet.collect()
-
-        ch_presto_filterseq_logs        = SEQUENCE_ASSEMBLY.out.presto_filterseq_logs
-        ch_presto_maskprimers_logs      = SEQUENCE_ASSEMBLY.out.presto_maskprimers_logs
-        ch_presto_pairseq_logs          = SEQUENCE_ASSEMBLY.out.presto_pairseq_logs
-        ch_presto_clustersets_logs      = SEQUENCE_ASSEMBLY.out.presto_clustersets_logs
-        ch_presto_buildconsensus_logs   = SEQUENCE_ASSEMBLY.out.presto_buildconsensus_logs
-        ch_presto_postconsensus_pairseq_logs = SEQUENCE_ASSEMBLY.out.presto_postconsensus_pairseq_logs
-        ch_presto_assemblepairs_logs    = SEQUENCE_ASSEMBLY.out.presto_assemblepairs_logs
-        ch_presto_collapseseq_logs      = SEQUENCE_ASSEMBLY.out.presto_collapseseq_logs
-        ch_presto_splitseq_logs         = SEQUENCE_ASSEMBLY.out.presto_splitseq_logs
->>>>>>> 06bbaadb
+       }
 
     } else if ( params.mode == "assembled" ) {
 
