/*
~~~~~~~~~~~~~~~~~~~~~~~~~~~~~~~~~~~~~~~~~~~~~~~~~~~~~~~~~~~~~~~~~~~~~~~~~~~~~~~~~~~~~~~~
    IMPORT MODULES / SUBWORKFLOWS / FUNCTIONS
~~~~~~~~~~~~~~~~~~~~~~~~~~~~~~~~~~~~~~~~~~~~~~~~~~~~~~~~~~~~~~~~~~~~~~~~~~~~~~~~~~~~~~~~
*/

<<<<<<< HEAD
include { paramsSummaryLog; paramsSummaryMap } from 'plugin/nf-validation'

def logo = NfcoreTemplate.logo(workflow, params.monochrome_logs)
def citation = '\n' + WorkflowMain.citation(workflow) + '\n'
def summary_params = paramsSummaryMap(workflow)

// Print parameter summary log to screen
log.info logo + paramsSummaryLog(workflow) + citation

WorkflowAirrflow.initialise(params, log)

// Check input path parameters to see if they exist
def checkPathParamList = [ params.input, params.multiqc_config ]
for (param in checkPathParamList) { if (param) { file(param, checkIfExists: true) } }

if (params.input) {
    ch_input = Channel.fromPath(params.input, checkIfExists: true)
} else {
    error "Please provide input file containing the sample metadata with the '--input' option."
}


/*
~~~~~~~~~~~~~~~~~~~~~~~~~~~~~~~~~~~~~~~~~~~~~~~~~~~~~~~~~~~~~~~~~~~~~~~~~~~~~~~~~~~~~~~~
    CONFIG FILES
~~~~~~~~~~~~~~~~~~~~~~~~~~~~~~~~~~~~~~~~~~~~~~~~~~~~~~~~~~~~~~~~~~~~~~~~~~~~~~~~~~~~~~~~
*/

ch_multiqc_config        = Channel.fromPath("$projectDir/assets/multiqc_config.yml", checkIfExists: true)
ch_multiqc_custom_config = params.multiqc_config ? Channel.fromPath( params.multiqc_config, checkIfExists: true ) : Channel.empty()
ch_multiqc_logo          = params.multiqc_logo   ? Channel.fromPath( params.multiqc_logo, checkIfExists: true ) : Channel.empty()
ch_multiqc_custom_methods_description = params.multiqc_methods_description ? file(params.multiqc_methods_description, checkIfExists: true) : file("$projectDir/assets/methods_description_template.yml", checkIfExists: true)

// Report files
ch_report_rmd = Channel.fromPath(params.report_rmd, checkIfExists: true)
ch_report_css = Channel.fromPath(params.report_css, checkIfExists: true)
ch_report_logo = Channel.fromPath(params.report_logo, checkIfExists: true)
ch_report_logo_img = Channel.fromPath(params.report_logo_img, checkIfExists: true)

/*
~~~~~~~~~~~~~~~~~~~~~~~~~~~~~~~~~~~~~~~~~~~~~~~~~~~~~~~~~~~~~~~~~~~~~~~~~~~~~~~~~~~~~~~~
    IMPORT LOCAL MODULES/SUBWORKFLOWS
~~~~~~~~~~~~~~~~~~~~~~~~~~~~~~~~~~~~~~~~~~~~~~~~~~~~~~~~~~~~~~~~~~~~~~~~~~~~~~~~~~~~~~~~
*/

include { CHANGEO_CONVERTDB_FASTA as CHANGEO_CONVERTDB_FASTA_FROM_AIRR } from '../modules/local/changeo/changeo_convertdb_fasta'

//
// SUBWORKFLOW: Consisting of a mix of local and nf-core/modules
//
include { DATABASES                     } from '../subworkflows/local/databases'
include { SEQUENCE_ASSEMBLY             } from '../subworkflows/local/sequence_assembly'
include { ASSEMBLED_INPUT_CHECK         } from '../subworkflows/local/assembled_input_check'
include { VDJ_ANNOTATION                } from '../subworkflows/local/vdj_annotation'
include { BULK_QC_AND_FILTER            } from '../subworkflows/local/bulk_qc_and_filter'
include { SINGLE_CELL_QC_AND_FILTERING  } from '../subworkflows/local/single_cell_qc_and_filtering'
include { CLONAL_ANALYSIS               } from '../subworkflows/local/clonal_analysis'
include { REPERTOIRE_ANALYSIS_REPORTING } from '../subworkflows/local/repertoire_analysis_reporting'
include { SC_RAW_INPUT                  } from '../subworkflows/local/sc_raw_input'
include { FASTQ_INPUT_CHECK             } from '../subworkflows/local/fastq_input_check'

/*
~~~~~~~~~~~~~~~~~~~~~~~~~~~~~~~~~~~~~~~~~~~~~~~~~~~~~~~~~~~~~~~~~~~~~~~~~~~~~~~~~~~~~~~~
    IMPORT NF-CORE MODULES/SUBWORKFLOWS
~~~~~~~~~~~~~~~~~~~~~~~~~~~~~~~~~~~~~~~~~~~~~~~~~~~~~~~~~~~~~~~~~~~~~~~~~~~~~~~~~~~~~~~~
*/

//
// MODULE: Installed directly from nf-core/modules
//
include { MULTIQC                     } from '../modules/nf-core/multiqc/main'
include { CUSTOM_DUMPSOFTWAREVERSIONS } from '../modules/nf-core/custom/dumpsoftwareversions/main'
=======
include { FASTQC                 } from '../modules/nf-core/fastqc/main'
include { MULTIQC                } from '../modules/nf-core/multiqc/main'
include { paramsSummaryMap       } from 'plugin/nf-validation'
include { paramsSummaryMultiqc   } from '../subworkflows/nf-core/utils_nfcore_pipeline'
include { softwareVersionsToYAML } from '../subworkflows/nf-core/utils_nfcore_pipeline'
include { methodsDescriptionText } from '../subworkflows/local/utils_nfcore_airrflow_pipeline'
>>>>>>> 9c5bb0e4

/*
~~~~~~~~~~~~~~~~~~~~~~~~~~~~~~~~~~~~~~~~~~~~~~~~~~~~~~~~~~~~~~~~~~~~~~~~~~~~~~~~~~~~~~~~
    RUN MAIN WORKFLOW
~~~~~~~~~~~~~~~~~~~~~~~~~~~~~~~~~~~~~~~~~~~~~~~~~~~~~~~~~~~~~~~~~~~~~~~~~~~~~~~~~~~~~~~~
*/

workflow AIRRFLOW {

<<<<<<< HEAD
    ch_versions = Channel.empty()
    ch_reassign_logs = Channel.empty()

    // Download or fetch databases
    DATABASES()

    if ( params.mode == "fastq" ) {

        // SC:Perform sequence assembly if input type is fastq from single-cell sequencing data (currently only 10XGenomics)
        if (params.library_generation_method == "sc_10x_genomics") {

            SC_RAW_INPUT(
                ch_input
            )

            ch_fasta                                = SC_RAW_INPUT.out.fasta
            ch_versions                             = ch_versions.mix(SC_RAW_INPUT.out.versions)
            ch_cellranger_airr                      = SC_RAW_INPUT.out.airr
            ch_cellranger_out                       = SC_RAW_INPUT.out.outs

            ch_validated_samplesheet                = SC_RAW_INPUT.out.samplesheet.collect()

            ch_presto_filterseq_logs                = Channel.empty()
            ch_presto_maskprimers_logs              = Channel.empty()
            ch_presto_pairseq_logs                  = Channel.empty()
            ch_presto_clustersets_logs              = Channel.empty()
            ch_presto_buildconsensus_logs           = Channel.empty()
            ch_presto_postconsensus_pairseq_logs    = Channel.empty()
            ch_presto_assemblepairs_logs            = Channel.empty()
            ch_presto_collapseseq_logs              = Channel.empty()
            ch_presto_splitseq_logs                 = Channel.empty()
            ch_fastp_html                           = Channel.empty()
            ch_fastp_json                           = Channel.empty()
            ch_fastqc_postassembly_mqc              = Channel.empty()
        } else {
            // Perform sequence assembly if input type is fastq from bulk sequencing data
            SEQUENCE_ASSEMBLY(
                ch_input,
                DATABASES.out.igblast.collect()
            )

            ch_fasta                    = SEQUENCE_ASSEMBLY.out.fasta
            ch_versions                 = ch_versions.mix(SEQUENCE_ASSEMBLY.out.versions)
            ch_fastp_html               = SEQUENCE_ASSEMBLY.out.fastp_reads_html
            ch_fastp_json               = SEQUENCE_ASSEMBLY.out.fastp_reads_json
            ch_fastqc_postassembly_mqc  = SEQUENCE_ASSEMBLY.out.fastqc_postassembly
            ch_validated_samplesheet    = SEQUENCE_ASSEMBLY.out.samplesheet.collect()

            ch_presto_filterseq_logs        = SEQUENCE_ASSEMBLY.out.presto_filterseq_logs
            ch_presto_maskprimers_logs      = SEQUENCE_ASSEMBLY.out.presto_maskprimers_logs
            ch_presto_pairseq_logs          = SEQUENCE_ASSEMBLY.out.presto_pairseq_logs
            ch_presto_clustersets_logs      = SEQUENCE_ASSEMBLY.out.presto_clustersets_logs
            ch_presto_buildconsensus_logs   = SEQUENCE_ASSEMBLY.out.presto_buildconsensus_logs
            ch_presto_postconsensus_pairseq_logs = SEQUENCE_ASSEMBLY.out.presto_postconsensus_pairseq_logs
            ch_presto_assemblepairs_logs    = SEQUENCE_ASSEMBLY.out.presto_assemblepairs_logs
            ch_presto_collapseseq_logs      = SEQUENCE_ASSEMBLY.out.presto_collapseseq_logs
            ch_presto_splitseq_logs         = SEQUENCE_ASSEMBLY.out.presto_splitseq_logs
        }

    } else if ( params.mode == "assembled" ) {

        ASSEMBLED_INPUT_CHECK (
            ch_input,
            params.miairr,
            params.collapseby,
            params.cloneby
        )
        ch_versions = ch_versions.mix( ASSEMBLED_INPUT_CHECK.out.versions )

        if (params.reassign) {
            CHANGEO_CONVERTDB_FASTA_FROM_AIRR(
                ASSEMBLED_INPUT_CHECK.out.ch_tsv
            )
            ch_fasta_from_tsv = CHANGEO_CONVERTDB_FASTA_FROM_AIRR.out.fasta
            ch_versions = ch_versions.mix(CHANGEO_CONVERTDB_FASTA_FROM_AIRR.out.versions)
            ch_reassign_logs = ch_reassign_logs.mix(CHANGEO_CONVERTDB_FASTA_FROM_AIRR.out.logs)
        } else {
            ch_fasta_from_tsv = Channel.empty()
        }

        ch_fasta = ASSEMBLED_INPUT_CHECK.out.ch_fasta.mix(ch_fasta_from_tsv)
        ch_validated_samplesheet = ASSEMBLED_INPUT_CHECK.out.validated_input.collect()

        ch_presto_filterseq_logs             = Channel.empty()
        ch_presto_maskprimers_logs           = Channel.empty()
        ch_presto_pairseq_logs               = Channel.empty()
        ch_presto_clustersets_logs           = Channel.empty()
        ch_presto_buildconsensus_logs        = Channel.empty()
        ch_presto_postconsensus_pairseq_logs = Channel.empty()
        ch_presto_assemblepairs_logs         = Channel.empty()
        ch_presto_collapseseq_logs           = Channel.empty()
        ch_presto_splitseq_logs              = Channel.empty()
        ch_fastp_html                        = Channel.empty()
        ch_fastp_json                        = Channel.empty()
        ch_fastqc_postassembly_mqc           = Channel.empty()

    } else {
        error "Mode parameter value not valid."
    }
    // Perform V(D)J annotation and filtering
    VDJ_ANNOTATION(
        ch_fasta,
        ch_validated_samplesheet.collect(),
        DATABASES.out.igblast.collect(),
        DATABASES.out.imgt.collect()
    )
    ch_versions = ch_versions.mix( VDJ_ANNOTATION.out.versions )

    // Split bulk and single cell repertoires
    ch_repertoire_by_processing = VDJ_ANNOTATION.out.repertoire
        .branch { it ->
            single: it[0].single_cell == 'true'
            bulk:   it[0].single_cell == 'false'
        }

    // Bulk: Assign germlines and filtering
    ch_repertoire_by_processing.bulk
        .dump(tag: 'bulk')

    BULK_QC_AND_FILTER(
        ch_repertoire_by_processing.bulk,
        VDJ_ANNOTATION.out.imgt.collect()
    )
    ch_versions = ch_versions.mix( BULK_QC_AND_FILTER.out.versions.ifEmpty(null) )

    ch_bulk_filtered = BULK_QC_AND_FILTER.out.repertoires

    // Single cell: QC and filtering
    ch_repertoire_by_processing.single
        .dump(tag: 'single')

    SINGLE_CELL_QC_AND_FILTERING(
        ch_repertoire_by_processing.single
    )
    ch_versions = ch_versions.mix( SINGLE_CELL_QC_AND_FILTERING.out.versions.ifEmpty(null) )

    // Mixing bulk and single cell channels for clonal analysis
    ch_repertoires_for_clones = ch_bulk_filtered
                                    .mix(SINGLE_CELL_QC_AND_FILTERING.out.repertoires)
                                    .dump(tag: 'sc bulk mix')

    // Clonal analysis
    CLONAL_ANALYSIS(
        ch_repertoires_for_clones,
        VDJ_ANNOTATION.out.imgt.collect(),
        ch_report_logo_img.collect().ifEmpty([])
    )
    ch_versions = ch_versions.mix( CLONAL_ANALYSIS.out.versions)

    if (!params.skip_report){
        REPERTOIRE_ANALYSIS_REPORTING(
            ch_presto_filterseq_logs.collect().ifEmpty([]),
            ch_presto_maskprimers_logs.collect().ifEmpty([]),
            ch_presto_pairseq_logs.collect().ifEmpty([]),
            ch_presto_clustersets_logs.collect().ifEmpty([]),
            ch_presto_buildconsensus_logs.collect().ifEmpty([]),
            ch_presto_postconsensus_pairseq_logs.collect().ifEmpty([]),
            ch_presto_assemblepairs_logs.collect().ifEmpty([]),
            ch_presto_collapseseq_logs.collect().ifEmpty([]),
            ch_presto_splitseq_logs.collect().ifEmpty([]),
            ch_reassign_logs.collect().ifEmpty([]),
            VDJ_ANNOTATION.out.changeo_makedb_logs.collect().ifEmpty([]),
            VDJ_ANNOTATION.out.logs.collect().ifEmpty([]),
            BULK_QC_AND_FILTER.out.logs.collect().ifEmpty([]),
            SINGLE_CELL_QC_AND_FILTERING.out.logs.collect().ifEmpty([]),
            CLONAL_ANALYSIS.out.logs.collect().ifEmpty([]),
            CLONAL_ANALYSIS.out.repertoire,
            ch_input.collect(),
            ch_report_rmd.collect(),
            ch_report_css.collect(),
            ch_report_logo.collect(),
            ch_validated_samplesheet.collect()
        )
    }
    ch_versions = ch_versions.mix( REPERTOIRE_ANALYSIS_REPORTING.out.versions )
    ch_versions.dump(tag: "channel_versions")
    // Software versions
    CUSTOM_DUMPSOFTWAREVERSIONS (
        ch_versions.unique().collectFile(name: 'collated_versions.yml')
    )
=======
    take:
    ch_samplesheet // channel: samplesheet read in from --input

    main:

    ch_versions = Channel.empty()
    ch_multiqc_files = Channel.empty()

    //
    // MODULE: Run FastQC
    //
    FASTQC (
        ch_samplesheet
    )
    ch_multiqc_files = ch_multiqc_files.mix(FASTQC.out.zip.collect{it[1]})
    ch_versions = ch_versions.mix(FASTQC.out.versions.first())

    //
    // Collate and save software versions
    //
    softwareVersionsToYAML(ch_versions)
        .collectFile(storeDir: "${params.outdir}/pipeline_info", name: 'nf_core_pipeline_software_mqc_versions.yml', sort: true, newLine: true)
        .set { ch_collated_versions }
>>>>>>> 9c5bb0e4


    // MODULE: MultiQC
<<<<<<< HEAD

    if (!params.skip_multiqc) {
        workflow_summary    = WorkflowAirrflow.paramsSummaryMultiqc(workflow, summary_params)
        ch_workflow_summary = Channel.value(workflow_summary)

        methods_description    = WorkflowAirrflow.methodsDescriptionText(workflow, ch_multiqc_custom_methods_description, params)
        ch_methods_description = Channel.value(methods_description)

        ch_multiqc_files = Channel.empty()
        ch_multiqc_files = ch_multiqc_files.mix(ch_workflow_summary.collectFile(name: 'workflow_summary_mqc.yaml'))
        ch_multiqc_files = ch_multiqc_files.mix(ch_methods_description.collectFile(name: 'methods_description_mqc.yaml'))
        ch_multiqc_files = ch_multiqc_files.mix(CUSTOM_DUMPSOFTWAREVERSIONS.out.mqc_yml.collect())
        ch_multiqc_files = ch_multiqc_files.mix(ch_fastp_html.collect().ifEmpty([]))
        ch_multiqc_files = ch_multiqc_files.mix(ch_fastp_json.collect().ifEmpty([]))
        ch_multiqc_files = ch_multiqc_files.mix(ch_fastqc_postassembly_mqc.collect{it[1]}.ifEmpty([]))

        MULTIQC (
            ch_multiqc_files.collect(),
            ch_multiqc_config.collect(),
            ch_multiqc_custom_config.collect().ifEmpty([]),
            ch_report_logo.collect().ifEmpty([])
        )
        multiqc_report = MULTIQC.out.report.toList()
    }

}

/*
~~~~~~~~~~~~~~~~~~~~~~~~~~~~~~~~~~~~~~~~~~~~~~~~~~~~~~~~~~~~~~~~~~~~~~~~~~~~~~~~~~~~~~~~
    COMPLETION EMAIL AND SUMMARY
~~~~~~~~~~~~~~~~~~~~~~~~~~~~~~~~~~~~~~~~~~~~~~~~~~~~~~~~~~~~~~~~~~~~~~~~~~~~~~~~~~~~~~~~
*/

workflow.onComplete {
    if (params.email || params.email_on_fail) {
        NfcoreTemplate.email(workflow, params, summary_params, projectDir, log, multiqc_report)
    }
    NfcoreTemplate.dump_parameters(workflow, params)
    NfcoreTemplate.summary(workflow, params, log)

    if (params.hook_url) {
        NfcoreTemplate.IM_notification(workflow, params, summary_params, projectDir, log)
    }
}
=======
    //
    ch_multiqc_config                     = Channel.fromPath("$projectDir/assets/multiqc_config.yml", checkIfExists: true)
    ch_multiqc_custom_config              = params.multiqc_config ? Channel.fromPath(params.multiqc_config, checkIfExists: true) : Channel.empty()
    ch_multiqc_logo                       = params.multiqc_logo ? Channel.fromPath(params.multiqc_logo, checkIfExists: true) : Channel.empty()
    summary_params                        = paramsSummaryMap(workflow, parameters_schema: "nextflow_schema.json")
    ch_workflow_summary                   = Channel.value(paramsSummaryMultiqc(summary_params))
    ch_multiqc_custom_methods_description = params.multiqc_methods_description ? file(params.multiqc_methods_description, checkIfExists: true) : file("$projectDir/assets/methods_description_template.yml", checkIfExists: true)
    ch_methods_description                = Channel.value(methodsDescriptionText(ch_multiqc_custom_methods_description))
    ch_multiqc_files                      = ch_multiqc_files.mix(ch_workflow_summary.collectFile(name: 'workflow_summary_mqc.yaml'))
    ch_multiqc_files                      = ch_multiqc_files.mix(ch_collated_versions)
    ch_multiqc_files                      = ch_multiqc_files.mix(ch_methods_description.collectFile(name: 'methods_description_mqc.yaml', sort: false))

    MULTIQC (
        ch_multiqc_files.collect(),
        ch_multiqc_config.toList(),
        ch_multiqc_custom_config.toList(),
        ch_multiqc_logo.toList()
    )
>>>>>>> 9c5bb0e4

    emit:
    multiqc_report = MULTIQC.out.report.toList() // channel: /path/to/multiqc_report.html
    versions       = ch_versions                 // channel: [ path(versions.yml) ]
}

/*
~~~~~~~~~~~~~~~~~~~~~~~~~~~~~~~~~~~~~~~~~~~~~~~~~~~~~~~~~~~~~~~~~~~~~~~~~~~~~~~~~~~~~~~~
    THE END
~~~~~~~~~~~~~~~~~~~~~~~~~~~~~~~~~~~~~~~~~~~~~~~~~~~~~~~~~~~~~~~~~~~~~~~~~~~~~~~~~~~~~~~~
*/<|MERGE_RESOLUTION|>--- conflicted
+++ resolved
@@ -4,7 +4,6 @@
 ~~~~~~~~~~~~~~~~~~~~~~~~~~~~~~~~~~~~~~~~~~~~~~~~~~~~~~~~~~~~~~~~~~~~~~~~~~~~~~~~~~~~~~~~
 */
 
-<<<<<<< HEAD
 include { paramsSummaryLog; paramsSummaryMap } from 'plugin/nf-validation'
 
 def logo = NfcoreTemplate.logo(workflow, params.monochrome_logs)
@@ -77,14 +76,10 @@
 //
 include { MULTIQC                     } from '../modules/nf-core/multiqc/main'
 include { CUSTOM_DUMPSOFTWAREVERSIONS } from '../modules/nf-core/custom/dumpsoftwareversions/main'
-=======
-include { FASTQC                 } from '../modules/nf-core/fastqc/main'
-include { MULTIQC                } from '../modules/nf-core/multiqc/main'
 include { paramsSummaryMap       } from 'plugin/nf-validation'
 include { paramsSummaryMultiqc   } from '../subworkflows/nf-core/utils_nfcore_pipeline'
 include { softwareVersionsToYAML } from '../subworkflows/nf-core/utils_nfcore_pipeline'
 include { methodsDescriptionText } from '../subworkflows/local/utils_nfcore_airrflow_pipeline'
->>>>>>> 9c5bb0e4
 
 /*
 ~~~~~~~~~~~~~~~~~~~~~~~~~~~~~~~~~~~~~~~~~~~~~~~~~~~~~~~~~~~~~~~~~~~~~~~~~~~~~~~~~~~~~~~~
@@ -94,7 +89,6 @@
 
 workflow AIRRFLOW {
 
-<<<<<<< HEAD
     ch_versions = Channel.empty()
     ch_reassign_logs = Channel.empty()
 
@@ -275,35 +269,9 @@
     CUSTOM_DUMPSOFTWAREVERSIONS (
         ch_versions.unique().collectFile(name: 'collated_versions.yml')
     )
-=======
-    take:
-    ch_samplesheet // channel: samplesheet read in from --input
-
-    main:
-
-    ch_versions = Channel.empty()
-    ch_multiqc_files = Channel.empty()
-
-    //
-    // MODULE: Run FastQC
-    //
-    FASTQC (
-        ch_samplesheet
-    )
-    ch_multiqc_files = ch_multiqc_files.mix(FASTQC.out.zip.collect{it[1]})
-    ch_versions = ch_versions.mix(FASTQC.out.versions.first())
-
-    //
-    // Collate and save software versions
-    //
-    softwareVersionsToYAML(ch_versions)
-        .collectFile(storeDir: "${params.outdir}/pipeline_info", name: 'nf_core_pipeline_software_mqc_versions.yml', sort: true, newLine: true)
-        .set { ch_collated_versions }
->>>>>>> 9c5bb0e4
 
 
     // MODULE: MultiQC
-<<<<<<< HEAD
 
     if (!params.skip_multiqc) {
         workflow_summary    = WorkflowAirrflow.paramsSummaryMultiqc(workflow, summary_params)
@@ -348,30 +316,12 @@
         NfcoreTemplate.IM_notification(workflow, params, summary_params, projectDir, log)
     }
 }
-=======
-    //
-    ch_multiqc_config                     = Channel.fromPath("$projectDir/assets/multiqc_config.yml", checkIfExists: true)
-    ch_multiqc_custom_config              = params.multiqc_config ? Channel.fromPath(params.multiqc_config, checkIfExists: true) : Channel.empty()
-    ch_multiqc_logo                       = params.multiqc_logo ? Channel.fromPath(params.multiqc_logo, checkIfExists: true) : Channel.empty()
-    summary_params                        = paramsSummaryMap(workflow, parameters_schema: "nextflow_schema.json")
-    ch_workflow_summary                   = Channel.value(paramsSummaryMultiqc(summary_params))
-    ch_multiqc_custom_methods_description = params.multiqc_methods_description ? file(params.multiqc_methods_description, checkIfExists: true) : file("$projectDir/assets/methods_description_template.yml", checkIfExists: true)
-    ch_methods_description                = Channel.value(methodsDescriptionText(ch_multiqc_custom_methods_description))
-    ch_multiqc_files                      = ch_multiqc_files.mix(ch_workflow_summary.collectFile(name: 'workflow_summary_mqc.yaml'))
-    ch_multiqc_files                      = ch_multiqc_files.mix(ch_collated_versions)
-    ch_multiqc_files                      = ch_multiqc_files.mix(ch_methods_description.collectFile(name: 'methods_description_mqc.yaml', sort: false))
-
-    MULTIQC (
-        ch_multiqc_files.collect(),
-        ch_multiqc_config.toList(),
-        ch_multiqc_custom_config.toList(),
-        ch_multiqc_logo.toList()
-    )
->>>>>>> 9c5bb0e4
-
-    emit:
-    multiqc_report = MULTIQC.out.report.toList() // channel: /path/to/multiqc_report.html
-    versions       = ch_versions                 // channel: [ path(versions.yml) ]
+
+workflow.onError {
+    if (workflow.errorReport.contains("Process requirement exceeds available memory")) {
+        println("🛑 Default resources exceed availability 🛑 ")
+        println("💡 See here on how to configure pipeline: https://nf-co.re/docs/usage/configuration#tuning-workflow-resources 💡")
+    }
 }
 
 /*
