--- conflicted
+++ resolved
@@ -72,7 +72,6 @@
 
     main:
 
-<<<<<<< HEAD
         ch_versions = Channel.empty()
         ch_reassign_logs = Channel.empty()
 
@@ -249,43 +248,6 @@
         ch_versions = ch_versions.mix( REPERTOIRE_ANALYSIS_REPORTING.out.versions )
         ch_versions.dump(tag: "channel_versions")
 
-        //
-        // Collate and save software versions
-        //
-        softwareVersionsToYAML(ch_versions)
-            .collectFile(storeDir: "${params.outdir}/pipeline_info", name: 'nf_core_pipeline_software_mqc_versions.yml', sort: true, newLine: true)
-            .set { ch_collated_versions }
-
-
-        // MODULE: MultiQC
-
-        if (!params.skip_multiqc) {
-            summary_params = paramsSummaryMap(workflow, parameters_schema: "nextflow_schema.json")
-            ch_workflow_summary = Channel.value(paramsSummaryMultiqc(summary_params))
-
-            ch_multiqc_custom_methods_description = params.multiqc_methods_description ? file(params.multiqc_methods_description, checkIfExists: true) : file("$projectDir/assets/methods_description_template.yml", checkIfExists: true)
-            ch_methods_description  = Channel.value(methodsDescriptionText(ch_multiqc_custom_methods_description))
-
-            ch_multiqc_files = Channel.empty()
-            ch_multiqc_files = ch_multiqc_files.mix(ch_workflow_summary.collectFile(name: 'workflow_summary_mqc.yaml'))
-            ch_multiqc_files = ch_multiqc_files.mix(ch_methods_description.collectFile(name: 'methods_description_mqc.yaml'))
-            ch_multiqc_files = ch_multiqc_files.mix(ch_collated_versions)
-            ch_multiqc_files = ch_multiqc_files.mix(ch_fastp_html.collect().ifEmpty([]))
-            ch_multiqc_files = ch_multiqc_files.mix(ch_fastp_json.collect().ifEmpty([]))
-            ch_multiqc_files = ch_multiqc_files.mix(ch_fastqc_postassembly_mqc.collect{it[1]}.ifEmpty([]))
-=======
-    ch_versions = Channel.empty()
-    ch_multiqc_files = Channel.empty()
-
-    //
-    // MODULE: Run FastQC
-    //
-    FASTQC (
-        ch_samplesheet
-    )
-    ch_multiqc_files = ch_multiqc_files.mix(FASTQC.out.zip.collect{it[1]})
-    ch_versions = ch_versions.mix(FASTQC.out.versions.first())
-
     //
     // Collate and save software versions
     //
@@ -297,45 +259,23 @@
             newLine: true
         ).set { ch_collated_versions }
 
-    //
-    // MODULE: MultiQC
-    //
-    ch_multiqc_config        = Channel.fromPath(
-        "$projectDir/assets/multiqc_config.yml", checkIfExists: true)
-    ch_multiqc_custom_config = params.multiqc_config ?
-        Channel.fromPath(params.multiqc_config, checkIfExists: true) :
-        Channel.empty()
-    ch_multiqc_logo          = params.multiqc_logo ?
-        Channel.fromPath(params.multiqc_logo, checkIfExists: true) :
-        Channel.empty()
-
-    summary_params      = paramsSummaryMap(
-        workflow, parameters_schema: "nextflow_schema.json")
-    ch_workflow_summary = Channel.value(paramsSummaryMultiqc(summary_params))
-
-    ch_multiqc_custom_methods_description = params.multiqc_methods_description ?
-        file(params.multiqc_methods_description, checkIfExists: true) :
-        file("$projectDir/assets/methods_description_template.yml", checkIfExists: true)
-    ch_methods_description                = Channel.value(
-        methodsDescriptionText(ch_multiqc_custom_methods_description))
-
-    ch_multiqc_files = ch_multiqc_files.mix(
-        ch_workflow_summary.collectFile(name: 'workflow_summary_mqc.yaml'))
-    ch_multiqc_files = ch_multiqc_files.mix(ch_collated_versions)
-    ch_multiqc_files = ch_multiqc_files.mix(
-        ch_methods_description.collectFile(
-            name: 'methods_description_mqc.yaml',
-            sort: true
-        )
-    )
-
-    MULTIQC (
-        ch_multiqc_files.collect(),
-        ch_multiqc_config.toList(),
-        ch_multiqc_custom_config.toList(),
-        ch_multiqc_logo.toList()
-    )
->>>>>>> 0788d447
+
+        // MODULE: MultiQC
+
+        if (!params.skip_multiqc) {
+            summary_params = paramsSummaryMap(workflow, parameters_schema: "nextflow_schema.json")
+            ch_workflow_summary = Channel.value(paramsSummaryMultiqc(summary_params))
+
+            ch_multiqc_custom_methods_description = params.multiqc_methods_description ? file(params.multiqc_methods_description, checkIfExists: true) : file("$projectDir/assets/methods_description_template.yml", checkIfExists: true)
+            ch_methods_description  = Channel.value(methodsDescriptionText(ch_multiqc_custom_methods_description))
+
+            ch_multiqc_files = Channel.empty()
+            ch_multiqc_files = ch_multiqc_files.mix(ch_workflow_summary.collectFile(name: 'workflow_summary_mqc.yaml'))
+            ch_multiqc_files = ch_multiqc_files.mix(ch_methods_description.collectFile(name: 'methods_description_mqc.yaml'))
+            ch_multiqc_files = ch_multiqc_files.mix(ch_collated_versions)
+            ch_multiqc_files = ch_multiqc_files.mix(ch_fastp_html.collect().ifEmpty([]))
+            ch_multiqc_files = ch_multiqc_files.mix(ch_fastp_json.collect().ifEmpty([]))
+            ch_multiqc_files = ch_multiqc_files.mix(ch_fastqc_postassembly_mqc.collect{it[1]}.ifEmpty([]))
 
             MULTIQC (
                 ch_multiqc_files.collect(),
