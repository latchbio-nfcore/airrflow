--- conflicted
+++ resolved
@@ -225,7 +225,6 @@
     //
     // MODULE: MultiQC
     //
-<<<<<<< HEAD
     if (!params.skip_multiqc) {
         workflow_summary    = WorkflowAirrflow.paramsSummaryMultiqc(workflow, summary_params)
         ch_workflow_summary = Channel.value(workflow_summary)
@@ -248,29 +247,6 @@
         ch_versions    = ch_versions.mix( MULTIQC.out.versions )
     }
 
-    ch_versions    = ch_versions.mix(MULTIQC.out.versions)
-
-=======
-    workflow_summary    = WorkflowAirrflow.paramsSummaryMultiqc(workflow, summary_params)
-    ch_workflow_summary = Channel.value(workflow_summary)
-
-    methods_description    = WorkflowAirrflow.methodsDescriptionText(workflow, ch_multiqc_custom_methods_description)
-    ch_methods_description = Channel.value(methods_description)
-
-    ch_multiqc_files = Channel.empty()
-    ch_multiqc_files = ch_multiqc_files.mix(ch_workflow_summary.collectFile(name: 'workflow_summary_mqc.yaml'))
-    ch_multiqc_files = ch_multiqc_files.mix(ch_methods_description.collectFile(name: 'methods_description_mqc.yaml'))
-    ch_multiqc_files = ch_multiqc_files.mix(CUSTOM_DUMPSOFTWAREVERSIONS.out.mqc_yml.collect())
-    ch_multiqc_files = ch_multiqc_files.mix(FASTQC.out.zip.collect{it[1]}.ifEmpty([]))
-
-    MULTIQC (
-        ch_multiqc_files.collect(),
-        ch_multiqc_config.toList(),
-        ch_multiqc_custom_config.toList(),
-        ch_multiqc_logo.toList()
-    )
-    multiqc_report = MULTIQC.out.report.toList()
->>>>>>> 3eec15c9
 }
 
 /*
@@ -284,12 +260,10 @@
         NfcoreTemplate.email(workflow, params, summary_params, projectDir, log, multiqc_report)
     }
     NfcoreTemplate.summary(workflow, params, log)
-<<<<<<< HEAD
-=======
+
     if (params.hook_url) {
         NfcoreTemplate.IM_notification(workflow, params, summary_params, projectDir, log)
     }
->>>>>>> 3eec15c9
 }
 
 /*
