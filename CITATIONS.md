# nf-core/airrflow: Citations

## [nf-core](https://pubmed.ncbi.nlm.nih.gov/32055031/)

> Ewels PA, Peltzer A, Fillinger S, Patel H, Alneberg J, Wilm A, Garcia MU, Di Tommaso P, Nahnsen S. The nf-core framework for community-curated bioinformatics pipelines. Nat Biotechnol. 2020 Mar;38(3):276-278. doi: 10.1038/s41587-020-0439-x. PubMed PMID: 32055031.

## [Nextflow](https://pubmed.ncbi.nlm.nih.gov/28398311/)

> Di Tommaso P, Chatzou M, Floden EW, Barja PP, Palumbo E, Notredame C. Nextflow enables reproducible computational workflows. Nat Biotechnol. 2017 Apr 11;35(4):316-319. doi: 10.1038/nbt.3820. PubMed PMID: 28398311.

## Pipeline tools

- [FastQC](https://www.bioinformatics.babraham.ac.uk/projects/fastqc/)

<<<<<<< HEAD
- [Fastp](https://doi.org/10.1093/bioinformatics/bty560)

  > Shifu Chen, Yanqing Zhou, Yaru Chen, Jia Gu, fastp: an ultra-fast all-in-one FASTQ preprocessor, Bioinformatics. 2018 Sept 1; 34(17):i884–i890. doi: 10.1093/bioinformatics/bty560.

- [pRESTO](https://doi.org/10.1093/bioinformatics/btu138)

  > Vander Heiden, J. A., Yaari, G., Uduman, M., Stern, J. N. H., O’Connor, K. C., Hafler, D. A., … Kleinstein, S. H. (2014). pRESTO: a toolkit for processing high-throughput sequencing raw reads of lymphocyte receptor repertoires. Bioinformatics, 30(13), 1930–1932.

- [SHazaM, Change-O](https://doi.org/10.1093/bioinformatics/btv359)

  > Gupta, N. T., Vander Heiden, J. A., Uduman, M., Gadala-Maria, D., Yaari, G., & Kleinstein, S. H. (2015). Change-O: a toolkit for analyzing large-scale B cell immunoglobulin repertoire sequencing data: Table 1. Bioinformatics, 31(20), 3356–3358.

- [Alakazam](https://doi.org/10.1126/scitranslmed.3008879)

  > Stern, J. N. H., Yaari, G., Vander Heiden, J. A., Church, G., Donahue, W. F., Hintzen, R. Q., … O’Connor, K. C. (2014). B cells populating the multiple sclerosis brain mature in the draining cervical lymph nodes. Science Translational Medicine, 6(248).

- [SCOPer](https://doi.org/10.1093/bioinformatics/bty235)

  > Nouri N, Kleinstein S (2018). “A spectral clustering-based method for identifying clones from high-throughput B cell repertoire sequencing data.” Bioinformatics, i341-i349.

  > Nouri N, Kleinstein S (2020). “Somatic hypermutation analysis for improved identification of B cell clonal families from next-generation sequencing data.” PLOS Computational Biology, 16(6), e1007977.

  > Gupta N, Adams K, Briggs A, Timberlake S, Vigneault F, Kleinstein S (2017). “Hierarchical clustering can identify B cell clones with high confidence in Ig repertoire sequencing data.” The Journal of Immunology, 2489-2499.

- [Dowser](https://doi.org/10.1371/journal.pcbi.1009885)

  > Hoehn K, Pybus O, Kleinstein S (2022). “Phylogenetic analysis of migration, differentiation, and class switching in B cells.” PLoS Computational Biology.

- [IgPhyML](https://www.pnas.org/doi/10.1073/pnas.1906020116)

  > Hoehn K, Van der Heiden J, Zhou J, Lunter G, Pybus O, Kleinstein S (2019). “Repertoire-wide phylogenetic models of B cell molecular evolution reveal evolutionary signatures of aging and vaccination.” PNAS.

- [TIgGER](https://doi.org/10.1073/pnas.1417683112)

  > Gadala-maria, D., Yaari, G., Uduman, M., & Kleinstein, S. H. (2015). Automated analysis of high-throughput B-cell sequencing data reveals a high frequency of novel immunoglobulin V gene segment alleles. Proceedings of the National Academy of Sciences, 112(8), 1–9.
=======
  > Andrews, S. (2010). FastQC: A Quality Control Tool for High Throughput Sequence Data [Online]. Available online https://www.bioinformatics.babraham.ac.uk/projects/fastqc/.
>>>>>>> 5d1ea048

- [MultiQC](https://pubmed.ncbi.nlm.nih.gov/27312411/)

  > Ewels P, Magnusson M, Lundin S, Käller M. MultiQC: summarize analysis results for multiple tools and samples in a single report. Bioinformatics. 2016 Oct 1;32(19):3047-8. doi: 10.1093/bioinformatics/btw354. Epub 2016 Jun 16. PubMed PMID: 27312411; PubMed Central PMCID: PMC5039924.

## Software packaging/containerisation tools

- [Anaconda](https://anaconda.com)

  > Anaconda Software Distribution. Computer software. Vers. 2-2.4.0. Anaconda, Nov. 2016. Web.

- [Bioconda](https://pubmed.ncbi.nlm.nih.gov/29967506/)

  > Grüning B, Dale R, Sjödin A, Chapman BA, Rowe J, Tomkins-Tinch CH, Valieris R, Köster J; Bioconda Team. Bioconda: sustainable and comprehensive software distribution for the life sciences. Nat Methods. 2018 Jul;15(7):475-476. doi: 10.1038/s41592-018-0046-7. PubMed PMID: 29967506.

- [BioContainers](https://pubmed.ncbi.nlm.nih.gov/28379341/)

  > da Veiga Leprevost F, Grüning B, Aflitos SA, Röst HL, Uszkoreit J, Barsnes H, Vaudel M, Moreno P, Gatto L, Weber J, Bai M, Jimenez RC, Sachsenberg T, Pfeuffer J, Alvarez RV, Griss J, Nesvizhskii AI, Perez-Riverol Y. BioContainers: an open-source and community-driven framework for software standardization. Bioinformatics. 2017 Aug 15;33(16):2580-2582. doi: 10.1093/bioinformatics/btx192. PubMed PMID: 28379341; PubMed Central PMCID: PMC5870671.

- [Docker](https://dl.acm.org/doi/10.5555/2600239.2600241)

  > Merkel, D. (2014). Docker: lightweight linux containers for consistent development and deployment. Linux Journal, 2014(239), 2. doi: 10.5555/2600239.2600241.

- [Singularity](https://pubmed.ncbi.nlm.nih.gov/28494014/)

  > Kurtzer GM, Sochat V, Bauer MW. Singularity: Scientific containers for mobility of compute. PLoS One. 2017 May 11;12(5):e0177459. doi: 10.1371/journal.pone.0177459. eCollection 2017. PubMed PMID: 28494014; PubMed Central PMCID: PMC5426675.<|MERGE_RESOLUTION|>--- conflicted
+++ resolved
@@ -12,7 +12,8 @@
 
 - [FastQC](https://www.bioinformatics.babraham.ac.uk/projects/fastqc/)
 
-<<<<<<< HEAD
+  > Andrews, S. (2010). FastQC: A Quality Control Tool for High Throughput Sequence Data [Online]. Available online https://www.bioinformatics.babraham.ac.uk/projects/fastqc/.
+
 - [Fastp](https://doi.org/10.1093/bioinformatics/bty560)
 
   > Shifu Chen, Yanqing Zhou, Yaru Chen, Jia Gu, fastp: an ultra-fast all-in-one FASTQ preprocessor, Bioinformatics. 2018 Sept 1; 34(17):i884–i890. doi: 10.1093/bioinformatics/bty560.
@@ -48,9 +49,42 @@
 - [TIgGER](https://doi.org/10.1073/pnas.1417683112)
 
   > Gadala-maria, D., Yaari, G., Uduman, M., & Kleinstein, S. H. (2015). Automated analysis of high-throughput B-cell sequencing data reveals a high frequency of novel immunoglobulin V gene segment alleles. Proceedings of the National Academy of Sciences, 112(8), 1–9.
-=======
-  > Andrews, S. (2010). FastQC: A Quality Control Tool for High Throughput Sequence Data [Online]. Available online https://www.bioinformatics.babraham.ac.uk/projects/fastqc/.
->>>>>>> 5d1ea048
+
+- [Fastp](https://doi.org/10.1093/bioinformatics/bty560)
+
+  > Shifu Chen, Yanqing Zhou, Yaru Chen, Jia Gu, fastp: an ultra-fast all-in-one FASTQ preprocessor, Bioinformatics. 2018 Sept 1; 34(17):i884–i890. doi: 10.1093/bioinformatics/bty560.
+
+- [pRESTO](https://doi.org/10.1093/bioinformatics/btu138)
+
+  > Vander Heiden, J. A., Yaari, G., Uduman, M., Stern, J. N. H., O’Connor, K. C., Hafler, D. A., … Kleinstein, S. H. (2014). pRESTO: a toolkit for processing high-throughput sequencing raw reads of lymphocyte receptor repertoires. Bioinformatics, 30(13), 1930–1932.
+
+- [SHazaM, Change-O](https://doi.org/10.1093/bioinformatics/btv359)
+
+  > Gupta, N. T., Vander Heiden, J. A., Uduman, M., Gadala-Maria, D., Yaari, G., & Kleinstein, S. H. (2015). Change-O: a toolkit for analyzing large-scale B cell immunoglobulin repertoire sequencing data: Table 1. Bioinformatics, 31(20), 3356–3358.
+
+- [Alakazam](https://doi.org/10.1126/scitranslmed.3008879)
+
+  > Stern, J. N. H., Yaari, G., Vander Heiden, J. A., Church, G., Donahue, W. F., Hintzen, R. Q., … O’Connor, K. C. (2014). B cells populating the multiple sclerosis brain mature in the draining cervical lymph nodes. Science Translational Medicine, 6(248).
+
+- [SCOPer](https://doi.org/10.1093/bioinformatics/bty235)
+
+  > Nouri N, Kleinstein S (2018). “A spectral clustering-based method for identifying clones from high-throughput B cell repertoire sequencing data.” Bioinformatics, i341-i349.
+
+  > Nouri N, Kleinstein S (2020). “Somatic hypermutation analysis for improved identification of B cell clonal families from next-generation sequencing data.” PLOS Computational Biology, 16(6), e1007977.
+
+  > Gupta N, Adams K, Briggs A, Timberlake S, Vigneault F, Kleinstein S (2017). “Hierarchical clustering can identify B cell clones with high confidence in Ig repertoire sequencing data.” The Journal of Immunology, 2489-2499.
+
+- [Dowser](https://doi.org/10.1371/journal.pcbi.1009885)
+
+  > Hoehn K, Pybus O, Kleinstein S (2022). “Phylogenetic analysis of migration, differentiation, and class switching in B cells.” PLoS Computational Biology.
+
+- [IgPhyML](https://www.pnas.org/doi/10.1073/pnas.1906020116)
+
+  > Hoehn K, Van der Heiden J, Zhou J, Lunter G, Pybus O, Kleinstein S (2019). “Repertoire-wide phylogenetic models of B cell molecular evolution reveal evolutionary signatures of aging and vaccination.” PNAS.
+
+- [TIgGER](https://doi.org/10.1073/pnas.1417683112)
+
+  > Gadala-maria, D., Yaari, G., Uduman, M., & Kleinstein, S. H. (2015). Automated analysis of high-throughput B-cell sequencing data reveals a high frequency of novel immunoglobulin V gene segment alleles. Proceedings of the National Academy of Sciences, 112(8), 1–9.
 
 - [MultiQC](https://pubmed.ncbi.nlm.nih.gov/27312411/)
 
