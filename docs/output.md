--- conflicted
+++ resolved
@@ -212,8 +212,9 @@
 
 ![MultiQC - FastQC adapter content plot](images/mqc_fastqc_adapter.png)
 
-<<<<<<< HEAD
-> **NB:** Two sets of FastQC plots are displayed in the MultiQC report: first for the raw _untrimmed_ and unmated reads and secondly for the assembled and QC filtered reads (but before collapsing duplicates). They may contain adapter sequence and potentially regions with low quality.
+:::note
+Two sets of FastQC plots are displayed in the MultiQC report: first for the raw _untrimmed_ and unmated reads and secondly for the assembled and QC filtered reads (but before collapsing duplicates). They may contain adapter sequence and potentially regions with low quality.
+:::
 
 ## VDJ annotation
 
@@ -482,11 +483,6 @@
 Copy of the downloaded IMGT database by the process `fetch_databases`, used for the gene assignment step.
 
 If databases are provided with `--imgtdb_base` and `--igblast_base` this folder will not be present.
-=======
-:::note
-The FastQC plots displayed in the MultiQC report shows _untrimmed_ reads. They may contain adapter sequence and potentially regions with low quality.
-:::
->>>>>>> 3bdc464b
 
 ## MultiQC
 
