# nf-core/airrflow: Output

## Introduction

This document describes the output produced by the pipeline. Most of the plots are taken from the MultiQC report, which summarises results at the end of the pipeline.

The directories listed below will be created in the results directory after the pipeline has finished. All paths are relative to the top-level results directory.

## Pipeline overview

The pipeline is built using [Nextflow](https://www.nextflow.io/) and processes data using the following steps:

<<<<<<< HEAD
* [FastQC](#fastqc) - read quality control
* [pRESTO](#presto) - read pre-processing
    * [Filter by sequence quality](#filter-by-sequence-quality) - filter sequences by quality
    * [Mask primers](#mask-primers) - Masking primers
    * [Pair mates](#pair-mates) - Pairing sequence mates.
    * [Cluster sets](#cluster-sets) - Cluster sequences according to similarity.
    * [Build consensus](#build-UMI-consensus) - Build consensus of sequences with the same UMI barcode.
    * [Re-pair mates](#re-pair-mates) - Re-pairing sequence mates.
    * [Assemble mates](#assemble-mates) - Assemble sequence mates.
    * [Remove duplicates](#remove-duplicates) - Remove and annotate read duplicates.
    * [Filter sequences for at least 2 representative](#filter-sequences-for-at-least-2-representative) Filter sequences that do not have at least 2 duplicates.
* [Change-O](#change-o) - Assign genes and clonotyping
    * [Assign genes with Igblast](#assign-genes-with-igblast)
    * [Make database from assigned genes](#make-database-from-assigned-genes)
    * [Removal of non-productive sequences](#removal-of-non-productive-sequences)
    * [Selection of IGH / TR sequences](#selection-of-IGH-/-TR-sequences)
    * [Convert database to fasta](#convert-database-to-fasta)
* [Shazam](#shazam) - Genotyping and Clonal threshold
    * [Genotyping and hamming distance threshold](#determining-genotype-and-hamming-distance-threshold)
* [Change-O define clones](#change-o-define-clones)
    * [Define clones](#define-clones) - Defining clonal B-cell or T-cell groups
    * [Reconstruct germlines](#reconstruct-germlines) - Reconstruct gene calls of germline sequences
* [Lineage reconstruction](#lineage-reconstruction) - Clonal lineage reconstruction.
* [Repertoire analysis](#repertoire-analysis) - Repertoire analysis and comparison.
* [Log parsing](#log-parsing) - Log parsing.
* [Databases](#databases)
* [MultiQC](#MultiQC) - MultiQC
* [Pipeline information](#pipeline-information) - Pipeline information
=======
- [FastQC](#fastqc) - Raw read QC
- [MultiQC](#multiqc) - Aggregate report describing results and QC from the whole pipeline
- [Pipeline information](#pipeline-information) - Report metrics generated during the workflow execution
>>>>>>> 226dfea7

## FastQC

<details markdown="1">
<summary>Output files</summary>

<<<<<<< HEAD
* `fastqc/`
    * `*_fastqc.html`: FastQC report containing quality metrics for the raw unmated reads.
    * `*_fastqc.zip`: Zip archive containing the FastQC report, tab-delimited data file and plot images for the raw unmated reads.
    * `postassembly/`
        * `*_ASSEMBLED_fastqc.html`: FastQC report containing quality metrics for the mated and quality filtered reads.
        * `*_ASSEMBLED_fastqc.zip`: Zip archive containing the FastQC report, tab-delimited data file and plot images for the mated and quality filtered reads.
=======
- `fastqc/`
  - `*_fastqc.html`: FastQC report containing quality metrics.
  - `*_fastqc.zip`: Zip archive containing the FastQC report, tab-delimited data file and plot images.
>>>>>>> 226dfea7

</details>

[FastQC](http://www.bioinformatics.babraham.ac.uk/projects/fastqc/) gives general quality metrics about your sequenced reads. It provides information about the quality score distribution across your reads, per base sequence content (%A/T/G/C), adapter contamination and overrepresented sequences. For further reading and documentation see the [FastQC help pages](http://www.bioinformatics.babraham.ac.uk/projects/fastqc/Help/).

![MultiQC - FastQC sequence counts plot](images/mqc_fastqc_counts.png)

![MultiQC - FastQC mean quality scores plot](images/mqc_fastqc_quality.png)

![MultiQC - FastQC adapter content plot](images/mqc_fastqc_adapter.png)

> **NB:** Two sets of FastQC plots are displayed in the MultiQC report: first for the raw _untrimmed_ and unmated reads and secondly for the assembled and QC filtered reads (but before collapsing duplicates). They may contain adapter sequence and potentially regions with low quality.

## presto

> **NB:** If using the sans-UMI subworkflow by specifying `umi_length=0`, the presto directory ordering numbers will differ e.g., mate pair assembly results will be output to `presto/01-assemblepairs/<sampleID>` as this will be the first presto step.

### Filter by sequence quality

<details markdown="1">
<summary>Output files</summary>

* `presto/01-filterseq/<sampleID>`
    * `logs`: Raw command logs of the process that will be parsed to generate a report.
    * `tabs`: Table containing read ID and quality for each of the read files.

</details>

Filters reads that are below a quality threshold by using the tool [FilterSeq](https://presto.readthedocs.io/en/version-0.5.11/tools/FilterSeq.html) from the pRESTO Immcantation toolset. The default quality threshold is 20.

### Mask primers

<details markdown="1">
<summary>Output files</summary>

* `presto/02-maskprimers/<sampleID>`
    * `logs`: Raw command logs of the process that will be parsed to generate a report.
    * `tabs`: Table containing a read ID, the identified matched primer and the error for primer alignment.

</details>

Masks primers that are provided in the C-primers and V-primers input files. It uses the tool [MaskPrimers](https://presto.readthedocs.io/en/version-0.5.11/tools/MaskPrimers.html) of the pRESTO Immcantation toolset.

### Pair mates

<details markdown="1">
<summary>Output files</summary>

* `presto/03-pairseq/<sampleID>`
    * `logs`: Raw command logs of the process that will be parsed to generate a report.

</details>

Pair read mates using [PairSeq](https://presto.readthedocs.io/en/version-0.5.11/tools/PairSeq.html) from the pRESTO Immcantation toolset.

### Cluster sets

<details markdown="1">
<summary>Output files</summary>

* `presto/04-cluster_sets/<sampleID>`
    * `logs`: Raw command logs of the process that will be parsed to generate a report.
    * `tabs`: Table containing a read ID, the identified barcode, the cluster id and the number of sequences in the cluster.

</details>

Cluster sequences according to similarity, using [ClusterSets set](https://presto.readthedocs.io/en/version-0.5.11/tools/ClusterSets.html#clustersets-set). This step is introduced to deal with too low UMI diversity.

### Parse clusters

<details markdown="1">
<summary>Output files</summary>

* `presto/05-parse_clusters/<sampleID>`
    * `logs`: Raw command logs of the process that will be parsed to generate a report.

</details>

Annotate cluster ID as part of the barcode, using [Parseheaders copy](https://presto.readthedocs.io/en/stable/tools/ParseHeaders.html#parseheaders-copy). This step is introduced to deal with too low UMI diversity.

### Build UMI consensus

<details markdown="1">
<summary>Output files</summary>

* `presto/06-build_consensus/<sampleID>`
    * `logs`: Raw command logs of the process that will be parsed to generate a report.
    * `tabs`: Table containing the sequence barcode, number of sequences used to build the consensus (SEQCOUNT), the identified primer (PRIMER), the number of sequences for each primer (PRCOUNT), the primer consensus (PRCONS), the primer frequency (PRFREQ) and the number of sequences used to build the consensus (CONSCOUNT).

</details>

Build sequence consensus from all sequences that were annotated to have the same UMI. Uses [BuildConsensus](https://presto.readthedocs.io/en/version-0.5.11/tools/BuildConsensus.html) from the pRESTO Immcantation toolset.

### Re-pair mates

<details markdown="1">
<summary>Output files</summary>

* `presto/07-pairseq_postconsensus/<sampleID>`
    * `logs`: Raw command logs of the process that will be parsed to generate a report.

</details>

Re-pair read mates using [PairSeq](https://presto.readthedocs.io/en/version-0.5.11/tools/PairSeq.html) from the pRESTO Immcantation toolset.

### Assemble mates

<details markdown="1">
<summary>Output files</summary>

* `presto/08-assemblepairs/<sampleID>`
    * `logs`: Raw command logs of the process that will be parsed to generate a report.
    * `tabs`: Parsed log contaning the sequence barcodes and sequence length, bases of the overlap, error of the overlap and p-value.

</details>

Assemble read mates using [AssemblePairs](https://presto.readthedocs.io/en/version-0.5.11/tools/AssemblePairs.html) from the pRESTO Immcantation toolset.

### Remove duplicates

<details markdown="1">
<summary>Output files</summary>

* `presto/09-collapseseq/<sampleID>`
    * `logs`: Raw command logs of the process that will be parsed to generate a report.
    * `tabs`: Parsed log containing the sequence barcodes, header information and deduplicate count.

</details>

Remove duplicates using [CollapseSeq](https://presto.readthedocs.io/en/version-0.5.11/tools/CollapseSeq.html) from the pRESTO Immcantation toolset.

### Filter sequences for at least 2 representatives

<details markdown="1">
<summary>Output files</summary>

* `presto/10-splitseq/<sampleID>`
    * `logs`: Raw command logs of the process that will be parsed to generate a report.

</details>

Remove sequences which do not have 2 representative using [SplitSeq](https://presto.readthedocs.io/en/version-0.5.11/tools/SplitSeq.html) from the pRESTO Immcantation toolset.

## Change-O

### Assign genes with Igblast

<details markdown="1">
<summary>Output files</summary>

* `changeo/01-assigngenes/<sampleID>`
    * `fasta/*.fasta`: Igblast results converted to fasta format with genotype V-call annotated in the header.

</details>

Assign genes with Igblast, using the IMGT database is performed by the [AssignGenes](https://changeo.readthedocs.io/en/version-0.4.5/examples/igblast.html#running-igblast) command of the Change-O tool from the Immcantation Framework.

### Make database from assigned genes

<details markdown="1">
<summary>Output files</summary>

* `changeo/02-makedb/<sampleID>`
    * `logs`: Log of the process that will be parsed to generate a report.
    * `tab`: Table in AIRR format containing the assigned gene information and metadata provided in the starting metadata sheet.

</details>

A table is generated with [MakeDB](https://changeo.readthedocs.io/en/version-0.4.5/examples/igblast.html#processing-the-output-of-igblast) following the [AIRR standards](https://docs.airr-community.org/en/stable/datarep/rearrangements.html).

### Removal of non-productive sequences

<details markdown="1">
<summary>Output files</summary>

* `changeo/03-parsedb_split/<sampleID>`
    * `logs`: Log of the process that will be parsed to generate a report.
    * `tab`: Table in AIRR format containing the assigned gene information, with only productive sequences and metadata provided in the starting metadata sheet.

</details>

Non-functional sequences are removed with [ParseDb](https://changeo.readthedocs.io/en/version-0.4.5/tools/ParseDb.html).

### Selection of IGH / TR sequences

<details markdown="1">
<summary>Output files</summary>

* `changeo/04-parsedb_select/<sampleID>`
    * `logs`: Log of the process that will be parsed to generate a report.
    * `tab`: Table in AIRR format containing the assigned gene information, with only productive sequences and IGH/TR sequences, and metadata provided in the starting metadata sheet.

</details>

Heavy chain sequences (IGH) are selected if 'ig' locus is selected, TR sequences are selected if 'tr' locus is selected. The tool [ParseDb](https://changeo.readthedocs.io/en/version-0.4.5/tools/ParseDb.html) is employed.

### Convert database to fasta

<details markdown="1">
<summary>Output files</summary>

* `changeo/05-convertdb-fasta/<sampleID>`
    * `fasta`: Fasta file containing the processed sequences with the barcode ID and allele annotation in the header.

</details>

Sequences in are additionally converted to a fasta file with the [ConvertDb](https://changeo.readthedocs.io/en/version-0.4.5/tools/ConvertDb.html?highlight=convertdb) tool.

## Shazam

### Merging tables per subject

<details markdown="1">
<summary>Output files</summary>

* `shazam/01-merged-tables/<subjectID>`
    * `tab`: Table in AIRR format containing the assigned gene information.

</details>

AIRR tables for each subject are merged to be able to determine the subject genotype and full clonal analysis.

### Determining genotype and hamming distance threshold

<details markdown="1">
<summary>Output files</summary>

* `shazam/02-genotyping/<subjectID>`
    * `threshold`: Hamming distance threshold of the Junction regions as determined by Shazam.
    * `plots`: Plot of the Hamming distance distribution between junction regions displaying the threshold for clonal assignment as determined by Shazam.
    * `genotype`:
        * `genotype.pdf`: Plot representing the patient genotype assessed by TigGER.
        * `v_genotype.fasta`: Fasta sequences of the personalized patient genotype.

</details>

Determining genotype and the hamming distance threshold of the junction regions for clonal determination using the [tigGER](https://tigger.readthedocs.io/en/0.3.1/) and [Shazam](https://shazam.readthedocs.io/en/version-0.1.11_a/).

## Change-O define clones

### Define clones

<details markdown="1">
<summary>Output files</summary>

* `shazam/06-define_clones/<subjectID>`
    * `tab`: Table in AIRR format containing the assigned gene information and an additional field with the clone id.

</details>

Assigning clones to the sequences obtained from IgBlast with the [DefineClones](https://changeo.readthedocs.io/en/version-0.4.5/tools/DefineClones.html?highlight=DefineClones) Immcantation tool.

### Reconstruct germlines

<details markdown="1">
<summary>Output files</summary>

* `shazam/07-create_germlines/<subjectID>`
    * `tab`: Table in AIRR format contaning the assigned gene information and an additional field with the germline reconstructed gene calls.

</details>

Reconstructing the germline sequences with the [CreateGermlines](https://changeo.readthedocs.io/en/version-0.4.5/tools/CreateGermlines.html#creategermlines) Immcantation tool.

## Lineage reconstruction

<details markdown="1">
<summary>Output files</summary>

* `lineage_reconstruction/`
    * `tab`
        * `Clones_table_patient.tsv`: contains a summary of the clones found for the patient, and the number of unique and total sequences identified in each clone.
        * `Clones_table_patient_filtered_between_3_and_1000.tsv`: contains a summary of the clones found for the patient, and the number of unique and total sequences identified in each clone, filtered by clones of size between 3 and 1000, for which the lineages were reconstructed and the trees plotted.
        * `xxx_germ-pass.tsv`: AIRR format table with all the sequences from a patient after the germline annotation step.
    * `Clone_tree_plots`: Contains a rooted graphical representation of each of the clones, saved in pdf format.
    * `Graphml_trees`: All lineage trees for the patient exported in a GraphML format: `All_graphs_patient.graphml`.

</details>

Reconstructing clonal linage with the [Alakazam R package](https://alakazam.readthedocs.io/en/stable/) from the Immcantation toolset.

## Repertoire comparison

<details markdown="1">
<summary>Output files</summary>

* `repertoire_comparison/`
    * `all_data.tsv`: AIRR format table containing the processed sequence information for all subjects.
    * `Abundance`: contains clonal abundance calculation plots and tables.
    * `Diversity`: contains diversity calculation plots and tables.
    * `V_family`: contains V gene and family distribution calculation plots and tables.
* `Bcellmagic_report.html`:  Contains the repertoire comparison results in an html report form: Abundance, Diversity, V gene usage tables and plots. Comparison between treatments and subjects.

</details>

Calculation of several repertoire characteristics (diversity, abundance, V gene usage) for comparison between subjects, time points and cell populations. An Rmarkdown report is generated with the [Alakazam R package](https://alakazam.readthedocs.io/en/stable/).

## Log parsing

<details markdown="1">
<summary>Output files</summary>

* `parsed_logs/`
    * `sequences_table`: table summarizing of the number of sequences after the most important pipeline steps.

</details>

Parsing the logs from the previous processes. Summary of the number of sequences left after each of the most important pipeline steps.

## Databases

Copy of the downloaded IMGT database by the process `fetch_databases`, used for the gene assignment step.

## MultiQC

<details markdown="1">
<summary>Output files</summary>

- `multiqc/`
  - `multiqc_report.html`: a standalone HTML file that can be viewed in your web browser.
  - `multiqc_data/`: directory containing parsed statistics from the different tools used in the pipeline.
  - `multiqc_plots/`: directory containing static images from the report in various formats.

</details>

[MultiQC](http://multiqc.info) is a visualization tool that generates a single HTML report summarising all samples in your project. Most of the pipeline QC results are visualised in the report and further statistics are available in the report data directory.

Results generated by MultiQC collate pipeline QC from supported tools e.g. FastQC. The pipeline has special steps which also allow the software versions to be reported in the MultiQC output for future traceability. For more information about how to use MultiQC reports, see <http://multiqc.info>.

## Pipeline information

<details markdown="1">
<summary>Output files</summary>

- `pipeline_info/`
  - Reports generated by Nextflow: `execution_report.html`, `execution_timeline.html`, `execution_trace.txt` and `pipeline_dag.dot`/`pipeline_dag.svg`.
  - Reports generated by the pipeline: `pipeline_report.html`, `pipeline_report.txt` and `software_versions.yml`. The `pipeline_report*` files will only be present if the `--email` / `--email_on_fail` parameter's are used when running the pipeline.
  - Reformatted samplesheet files used as input to the pipeline: `samplesheet.valid.csv`.

</details>

[Nextflow](https://www.nextflow.io/docs/latest/tracing.html) provides excellent functionality for generating various reports relevant to the running and execution of the pipeline. This will allow you to troubleshoot errors with the running of the pipeline, and also provide you with other information such as launch commands, run times and resource usage.<|MERGE_RESOLUTION|>--- conflicted
+++ resolved
@@ -10,58 +10,46 @@
 
 The pipeline is built using [Nextflow](https://www.nextflow.io/) and processes data using the following steps:
 
-<<<<<<< HEAD
-* [FastQC](#fastqc) - read quality control
-* [pRESTO](#presto) - read pre-processing
-    * [Filter by sequence quality](#filter-by-sequence-quality) - filter sequences by quality
-    * [Mask primers](#mask-primers) - Masking primers
-    * [Pair mates](#pair-mates) - Pairing sequence mates.
-    * [Cluster sets](#cluster-sets) - Cluster sequences according to similarity.
-    * [Build consensus](#build-UMI-consensus) - Build consensus of sequences with the same UMI barcode.
-    * [Re-pair mates](#re-pair-mates) - Re-pairing sequence mates.
-    * [Assemble mates](#assemble-mates) - Assemble sequence mates.
-    * [Remove duplicates](#remove-duplicates) - Remove and annotate read duplicates.
-    * [Filter sequences for at least 2 representative](#filter-sequences-for-at-least-2-representative) Filter sequences that do not have at least 2 duplicates.
-* [Change-O](#change-o) - Assign genes and clonotyping
-    * [Assign genes with Igblast](#assign-genes-with-igblast)
-    * [Make database from assigned genes](#make-database-from-assigned-genes)
-    * [Removal of non-productive sequences](#removal-of-non-productive-sequences)
-    * [Selection of IGH / TR sequences](#selection-of-IGH-/-TR-sequences)
-    * [Convert database to fasta](#convert-database-to-fasta)
-* [Shazam](#shazam) - Genotyping and Clonal threshold
-    * [Genotyping and hamming distance threshold](#determining-genotype-and-hamming-distance-threshold)
-* [Change-O define clones](#change-o-define-clones)
-    * [Define clones](#define-clones) - Defining clonal B-cell or T-cell groups
-    * [Reconstruct germlines](#reconstruct-germlines) - Reconstruct gene calls of germline sequences
-* [Lineage reconstruction](#lineage-reconstruction) - Clonal lineage reconstruction.
-* [Repertoire analysis](#repertoire-analysis) - Repertoire analysis and comparison.
-* [Log parsing](#log-parsing) - Log parsing.
-* [Databases](#databases)
-* [MultiQC](#MultiQC) - MultiQC
-* [Pipeline information](#pipeline-information) - Pipeline information
-=======
-- [FastQC](#fastqc) - Raw read QC
-- [MultiQC](#multiqc) - Aggregate report describing results and QC from the whole pipeline
-- [Pipeline information](#pipeline-information) - Report metrics generated during the workflow execution
->>>>>>> 226dfea7
+- [FastQC](#fastqc) - read quality control
+- [pRESTO](#presto) - read pre-processing
+    - [Filter by sequence quality](#filter-by-sequence-quality) - filter sequences by quality
+    - [Mask primers](#mask-primers) - Masking primers
+    - [Pair mates](#pair-mates) - Pairing sequence mates.
+    - [Cluster sets](#cluster-sets) - Cluster sequences according to similarity.
+    - [Build consensus](#build-UMI-consensus) - Build consensus of sequences with the same UMI barcode.
+    - [Re-pair mates](#re-pair-mates) - Re-pairing sequence mates.
+    - [Assemble mates](#assemble-mates) - Assemble sequence mates.
+    - [Remove duplicates](#remove-duplicates) - Remove and annotate read duplicates.
+    - [Filter sequences for at least 2 representative](#filter-sequences-for-at-least-2-representative) Filter sequences that do not have at least 2 duplicates.
+- [Change-O](#change-o) - Assign genes and clonotyping
+    - [Assign genes with Igblast](#assign-genes-with-igblast)
+    - [Make database from assigned genes](#make-database-from-assigned-genes)
+    - [Removal of non-productive sequences](#removal-of-non-productive-sequences)
+    - [Selection of IGH / TR sequences](#selection-of-IGH-/-TR-sequences)
+    - [Convert database to fasta](#convert-database-to-fasta)
+- [Shazam](#shazam) - Genotyping and Clonal threshold
+    - [Genotyping and hamming distance threshold](#determining-genotype-and-hamming-distance-threshold)
+- [Change-O define clones](#change-o-define-clones)
+    - [Define clones](#define-clones) - Defining clonal B-cell or T-cell groups
+    - [Reconstruct germlines](#reconstruct-germlines) - Reconstruct gene calls of germline sequences
+- [Lineage reconstruction](#lineage-reconstruction) - Clonal lineage reconstruction.
+- [Repertoire analysis](#repertoire-analysis) - Repertoire analysis and comparison.
+- [Log parsing](#log-parsing) - Log parsing.
+- [Databases](#databases)
+- [MultiQC](#MultiQC) - MultiQC
+- [Pipeline information](#pipeline-information) - Pipeline information
 
 ## FastQC
 
 <details markdown="1">
 <summary>Output files</summary>
 
-<<<<<<< HEAD
-* `fastqc/`
-    * `*_fastqc.html`: FastQC report containing quality metrics for the raw unmated reads.
-    * `*_fastqc.zip`: Zip archive containing the FastQC report, tab-delimited data file and plot images for the raw unmated reads.
-    * `postassembly/`
-        * `*_ASSEMBLED_fastqc.html`: FastQC report containing quality metrics for the mated and quality filtered reads.
-        * `*_ASSEMBLED_fastqc.zip`: Zip archive containing the FastQC report, tab-delimited data file and plot images for the mated and quality filtered reads.
-=======
 - `fastqc/`
-  - `*_fastqc.html`: FastQC report containing quality metrics.
-  - `*_fastqc.zip`: Zip archive containing the FastQC report, tab-delimited data file and plot images.
->>>>>>> 226dfea7
+    - `*_fastqc.html`: FastQC report containing quality metrics for the raw unmated reads.
+    - `*_fastqc.zip`: Zip archive containing the FastQC report, tab-delimited data file and plot images for the raw unmated reads.
+    - `postassembly/`
+        - `*_ASSEMBLED_fastqc.html`: FastQC report containing quality metrics for the mated and quality filtered reads.
+        - `*_ASSEMBLED_fastqc.zip`: Zip archive containing the FastQC report, tab-delimited data file and plot images for the mated and quality filtered reads.
 
 </details>
 
@@ -84,9 +72,9 @@
 <details markdown="1">
 <summary>Output files</summary>
 
-* `presto/01-filterseq/<sampleID>`
-    * `logs`: Raw command logs of the process that will be parsed to generate a report.
-    * `tabs`: Table containing read ID and quality for each of the read files.
+- `presto/01-filterseq/<sampleID>`
+    - `logs`: Raw command logs of the process that will be parsed to generate a report.
+    - `tabs`: Table containing read ID and quality for each of the read files.
 
 </details>
 
@@ -97,9 +85,9 @@
 <details markdown="1">
 <summary>Output files</summary>
 
-* `presto/02-maskprimers/<sampleID>`
-    * `logs`: Raw command logs of the process that will be parsed to generate a report.
-    * `tabs`: Table containing a read ID, the identified matched primer and the error for primer alignment.
+- `presto/02-maskprimers/<sampleID>`
+    - `logs`: Raw command logs of the process that will be parsed to generate a report.
+    - `tabs`: Table containing a read ID, the identified matched primer and the error for primer alignment.
 
 </details>
 
@@ -110,8 +98,8 @@
 <details markdown="1">
 <summary>Output files</summary>
 
-* `presto/03-pairseq/<sampleID>`
-    * `logs`: Raw command logs of the process that will be parsed to generate a report.
+- `presto/03-pairseq/<sampleID>`
+    - `logs`: Raw command logs of the process that will be parsed to generate a report.
 
 </details>
 
@@ -122,9 +110,9 @@
 <details markdown="1">
 <summary>Output files</summary>
 
-* `presto/04-cluster_sets/<sampleID>`
-    * `logs`: Raw command logs of the process that will be parsed to generate a report.
-    * `tabs`: Table containing a read ID, the identified barcode, the cluster id and the number of sequences in the cluster.
+- `presto/04-cluster_sets/<sampleID>`
+    - `logs`: Raw command logs of the process that will be parsed to generate a report.
+    - `tabs`: Table containing a read ID, the identified barcode, the cluster id and the number of sequences in the cluster.
 
 </details>
 
@@ -135,8 +123,8 @@
 <details markdown="1">
 <summary>Output files</summary>
 
-* `presto/05-parse_clusters/<sampleID>`
-    * `logs`: Raw command logs of the process that will be parsed to generate a report.
+- `presto/05-parse_clusters/<sampleID>`
+    - `logs`: Raw command logs of the process that will be parsed to generate a report.
 
 </details>
 
@@ -147,9 +135,9 @@
 <details markdown="1">
 <summary>Output files</summary>
 
-* `presto/06-build_consensus/<sampleID>`
-    * `logs`: Raw command logs of the process that will be parsed to generate a report.
-    * `tabs`: Table containing the sequence barcode, number of sequences used to build the consensus (SEQCOUNT), the identified primer (PRIMER), the number of sequences for each primer (PRCOUNT), the primer consensus (PRCONS), the primer frequency (PRFREQ) and the number of sequences used to build the consensus (CONSCOUNT).
+- `presto/06-build_consensus/<sampleID>`
+    - `logs`: Raw command logs of the process that will be parsed to generate a report.
+    - `tabs`: Table containing the sequence barcode, number of sequences used to build the consensus (SEQCOUNT), the identified primer (PRIMER), the number of sequences for each primer (PRCOUNT), the primer consensus (PRCONS), the primer frequency (PRFREQ) and the number of sequences used to build the consensus (CONSCOUNT).
 
 </details>
 
@@ -160,8 +148,8 @@
 <details markdown="1">
 <summary>Output files</summary>
 
-* `presto/07-pairseq_postconsensus/<sampleID>`
-    * `logs`: Raw command logs of the process that will be parsed to generate a report.
+- `presto/07-pairseq_postconsensus/<sampleID>`
+    - `logs`: Raw command logs of the process that will be parsed to generate a report.
 
 </details>
 
@@ -172,9 +160,9 @@
 <details markdown="1">
 <summary>Output files</summary>
 
-* `presto/08-assemblepairs/<sampleID>`
-    * `logs`: Raw command logs of the process that will be parsed to generate a report.
-    * `tabs`: Parsed log contaning the sequence barcodes and sequence length, bases of the overlap, error of the overlap and p-value.
+- `presto/08-assemblepairs/<sampleID>`
+    - `logs`: Raw command logs of the process that will be parsed to generate a report.
+    - `tabs`: Parsed log contaning the sequence barcodes and sequence length, bases of the overlap, error of the overlap and p-value.
 
 </details>
 
@@ -185,9 +173,9 @@
 <details markdown="1">
 <summary>Output files</summary>
 
-* `presto/09-collapseseq/<sampleID>`
-    * `logs`: Raw command logs of the process that will be parsed to generate a report.
-    * `tabs`: Parsed log containing the sequence barcodes, header information and deduplicate count.
+- `presto/09-collapseseq/<sampleID>`
+    - `logs`: Raw command logs of the process that will be parsed to generate a report.
+    - `tabs`: Parsed log containing the sequence barcodes, header information and deduplicate count.
 
 </details>
 
@@ -198,8 +186,8 @@
 <details markdown="1">
 <summary>Output files</summary>
 
-* `presto/10-splitseq/<sampleID>`
-    * `logs`: Raw command logs of the process that will be parsed to generate a report.
+- `presto/10-splitseq/<sampleID>`
+    - `logs`: Raw command logs of the process that will be parsed to generate a report.
 
 </details>
 
@@ -212,8 +200,8 @@
 <details markdown="1">
 <summary>Output files</summary>
 
-* `changeo/01-assigngenes/<sampleID>`
-    * `fasta/*.fasta`: Igblast results converted to fasta format with genotype V-call annotated in the header.
+- `changeo/01-assigngenes/<sampleID>`
+    - `fasta/*.fasta`: Igblast results converted to fasta format with genotype V-call annotated in the header.
 
 </details>
 
@@ -224,9 +212,9 @@
 <details markdown="1">
 <summary>Output files</summary>
 
-* `changeo/02-makedb/<sampleID>`
-    * `logs`: Log of the process that will be parsed to generate a report.
-    * `tab`: Table in AIRR format containing the assigned gene information and metadata provided in the starting metadata sheet.
+- `changeo/02-makedb/<sampleID>`
+    - `logs`: Log of the process that will be parsed to generate a report.
+    - `tab`: Table in AIRR format containing the assigned gene information and metadata provided in the starting metadata sheet.
 
 </details>
 
@@ -237,9 +225,9 @@
 <details markdown="1">
 <summary>Output files</summary>
 
-* `changeo/03-parsedb_split/<sampleID>`
-    * `logs`: Log of the process that will be parsed to generate a report.
-    * `tab`: Table in AIRR format containing the assigned gene information, with only productive sequences and metadata provided in the starting metadata sheet.
+- `changeo/03-parsedb_split/<sampleID>`
+    - `logs`: Log of the process that will be parsed to generate a report.
+    - `tab`: Table in AIRR format containing the assigned gene information, with only productive sequences and metadata provided in the starting metadata sheet.
 
 </details>
 
@@ -250,9 +238,9 @@
 <details markdown="1">
 <summary>Output files</summary>
 
-* `changeo/04-parsedb_select/<sampleID>`
-    * `logs`: Log of the process that will be parsed to generate a report.
-    * `tab`: Table in AIRR format containing the assigned gene information, with only productive sequences and IGH/TR sequences, and metadata provided in the starting metadata sheet.
+- `changeo/04-parsedb_select/<sampleID>`
+    - `logs`: Log of the process that will be parsed to generate a report.
+    - `tab`: Table in AIRR format containing the assigned gene information, with only productive sequences and IGH/TR sequences, and metadata provided in the starting metadata sheet.
 
 </details>
 
@@ -263,8 +251,8 @@
 <details markdown="1">
 <summary>Output files</summary>
 
-* `changeo/05-convertdb-fasta/<sampleID>`
-    * `fasta`: Fasta file containing the processed sequences with the barcode ID and allele annotation in the header.
+- `changeo/05-convertdb-fasta/<sampleID>`
+    - `fasta`: Fasta file containing the processed sequences with the barcode ID and allele annotation in the header.
 
 </details>
 
@@ -277,8 +265,8 @@
 <details markdown="1">
 <summary>Output files</summary>
 
-* `shazam/01-merged-tables/<subjectID>`
-    * `tab`: Table in AIRR format containing the assigned gene information.
+- `shazam/01-merged-tables/<subjectID>`
+    - `tab`: Table in AIRR format containing the assigned gene information.
 
 </details>
 
@@ -289,12 +277,12 @@
 <details markdown="1">
 <summary>Output files</summary>
 
-* `shazam/02-genotyping/<subjectID>`
-    * `threshold`: Hamming distance threshold of the Junction regions as determined by Shazam.
-    * `plots`: Plot of the Hamming distance distribution between junction regions displaying the threshold for clonal assignment as determined by Shazam.
-    * `genotype`:
-        * `genotype.pdf`: Plot representing the patient genotype assessed by TigGER.
-        * `v_genotype.fasta`: Fasta sequences of the personalized patient genotype.
+- `shazam/02-genotyping/<subjectID>`
+    - `threshold`: Hamming distance threshold of the Junction regions as determined by Shazam.
+    - `plots`: Plot of the Hamming distance distribution between junction regions displaying the threshold for clonal assignment as determined by Shazam.
+    - `genotype`:
+        - `genotype.pdf`: Plot representing the patient genotype assessed by TigGER.
+        - `v_genotype.fasta`: Fasta sequences of the personalized patient genotype.
 
 </details>
 
@@ -307,8 +295,8 @@
 <details markdown="1">
 <summary>Output files</summary>
 
-* `shazam/06-define_clones/<subjectID>`
-    * `tab`: Table in AIRR format containing the assigned gene information and an additional field with the clone id.
+- `shazam/06-define_clones/<subjectID>`
+    - `tab`: Table in AIRR format containing the assigned gene information and an additional field with the clone id.
 
 </details>
 
@@ -319,8 +307,8 @@
 <details markdown="1">
 <summary>Output files</summary>
 
-* `shazam/07-create_germlines/<subjectID>`
-    * `tab`: Table in AIRR format contaning the assigned gene information and an additional field with the germline reconstructed gene calls.
+- `shazam/07-create_germlines/<subjectID>`
+    - `tab`: Table in AIRR format contaning the assigned gene information and an additional field with the germline reconstructed gene calls.
 
 </details>
 
@@ -331,13 +319,13 @@
 <details markdown="1">
 <summary>Output files</summary>
 
-* `lineage_reconstruction/`
-    * `tab`
-        * `Clones_table_patient.tsv`: contains a summary of the clones found for the patient, and the number of unique and total sequences identified in each clone.
-        * `Clones_table_patient_filtered_between_3_and_1000.tsv`: contains a summary of the clones found for the patient, and the number of unique and total sequences identified in each clone, filtered by clones of size between 3 and 1000, for which the lineages were reconstructed and the trees plotted.
-        * `xxx_germ-pass.tsv`: AIRR format table with all the sequences from a patient after the germline annotation step.
-    * `Clone_tree_plots`: Contains a rooted graphical representation of each of the clones, saved in pdf format.
-    * `Graphml_trees`: All lineage trees for the patient exported in a GraphML format: `All_graphs_patient.graphml`.
+- `lineage_reconstruction/`
+    - `tab`
+        - `Clones_table_patient.tsv`: contains a summary of the clones found for the patient, and the number of unique and total sequences identified in each clone.
+        - `Clones_table_patient_filtered_between_3_and_1000.tsv`: contains a summary of the clones found for the patient, and the number of unique and total sequences identified in each clone, filtered by clones of size between 3 and 1000, for which the lineages were reconstructed and the trees plotted.
+        - `xxx_germ-pass.tsv`: AIRR format table with all the sequences from a patient after the germline annotation step.
+    - `Clone_tree_plots`: Contains a rooted graphical representation of each of the clones, saved in pdf format.
+    - `Graphml_trees`: All lineage trees for the patient exported in a GraphML format: `All_graphs_patient.graphml`.
 
 </details>
 
@@ -348,12 +336,12 @@
 <details markdown="1">
 <summary>Output files</summary>
 
-* `repertoire_comparison/`
-    * `all_data.tsv`: AIRR format table containing the processed sequence information for all subjects.
-    * `Abundance`: contains clonal abundance calculation plots and tables.
-    * `Diversity`: contains diversity calculation plots and tables.
-    * `V_family`: contains V gene and family distribution calculation plots and tables.
-* `Bcellmagic_report.html`:  Contains the repertoire comparison results in an html report form: Abundance, Diversity, V gene usage tables and plots. Comparison between treatments and subjects.
+- `repertoire_comparison/`
+    - `all_data.tsv`: AIRR format table containing the processed sequence information for all subjects.
+    - `Abundance`: contains clonal abundance calculation plots and tables.
+    - `Diversity`: contains diversity calculation plots and tables.
+    - `V_family`: contains V gene and family distribution calculation plots and tables.
+- `Bcellmagic_report.html`:  Contains the repertoire comparison results in an html report form: Abundance, Diversity, V gene usage tables and plots. Comparison between treatments and subjects.
 
 </details>
 
