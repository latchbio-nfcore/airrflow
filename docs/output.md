# nf-core/bcellmagic: Output

## Introduction

This document describes the output produced by the pipeline. Most of the plots are taken from the MultiQC report, which summarises results at the end of the pipeline.

The directories listed below will be created in the results directory after the pipeline has finished. All paths are relative to the top-level results directory.

## Pipeline overview

The pipeline is built using [Nextflow](https://www.nextflow.io/) and processes data using the following steps:

<<<<<<< HEAD
* [FastQC](#fastqc) - read quality control
* [pRESTO](#presto) - read pre-processing
  * [Filter by sequence quality](#filter-by-sequence-quality) - filter sequences by quality
  * [Mask primers](#mask-primers) - Masking primers
  * [Pair mates](#pair-mates) - Pairing sequence mates.
  * [Cluster sets](#cluster-sets) - Cluster sequences according to similarity.
  * [Build consensus](#build-UMI-consensus) - Build UMI consensus
  * [Re-pair mates](#re-pair-mates) - Re-pairing sequence mates.
  * [Assemble mates](#assemble-mates) - Assemble sequence mates.
  * [Remove duplicates](#remove-duplicates) - Remove read duplicates.
  * [Filter sequences for at least 2 representative](#filter-sequences-for-at-least-2-representative) Filter sequences that do not have at least 2 reads assigned.
* [Change-O](#change-o) - Assign genes and clonotyping
  * [Assign genes with Igblast](#assign-genes-with-igblast)
  * [Make database from assigned genes](#make-database-from-assigned-genes)
  * [Removal of non-productive sequences](#removal-of-non-productive-sequences)
  * [Selection of IGH / TR sequences](#selection-of-IGH-/-TR-sequences)
  * [Convert database to fasta](#convert-database-to-fasta)
* [Shazam](#shazam) - Genotyping and Clonal threshold
  * [Genotyping and hamming distance threshold](#determining-genotype-and-hamming-distance-threshold)
* [Change-O define clones](#change-o-define-clones)
  * [Define clones](#define-clones) - Defining clonal B-cell or T-cell groups
  * [Reconstruct germlines](#reconstruct-germlines) - Reconstruct gene calls of germline sequences
* [Lineage reconstruction](#lineage-reconstruction) - Clonal lineage reconstruction.
* [Repertoire analysis](#repertoire-analysis) - Repertoire analysis and comparison.
* [Log parsing](#log-parsing) - Log parsing.
* [Databases](#databases)
* [MultiQC](#MultiQC) - MultiQC
* [Pipeline information](#pipeline-information) - Pipeline information
=======
* [FastQC](#fastqc) - Raw read QC
* [MultiQC](#multiqc) - Aggregate report describing results and QC from the whole pipeline
* [Pipeline information](#pipeline-information) - Report metrics generated during the workflow execution
>>>>>>> ec03d90a

### FastQC

<<<<<<< HEAD
[FastQC](http://www.bioinformatics.babraham.ac.uk/projects/fastqc/) gives general quality metrics about your reads. It provides information about the quality score distribution across your reads, the per base sequence content (%T/A/G/C). You get information about adapter contamination and other overrepresented sequences.

**NB:** The FastQC plots displayed in the MultiQC report shows _untrimmed_ reads. They may contain adapter sequence and potentially regions with low quality. To see how your reads look after trimming, look at the FastQC reports in the `trim_galore` directory.
=======
<details markdown="1">
<summary>Output files</summary>
>>>>>>> ec03d90a

* `fastqc/`
    * `*_fastqc.html`: FastQC report containing quality metrics.
    * `*_fastqc.zip`: Zip archive containing the FastQC report, tab-delimited data file and plot images.

</details>

[FastQC](http://www.bioinformatics.babraham.ac.uk/projects/fastqc/) gives general quality metrics about your sequenced reads. It provides information about the quality score distribution across your reads, per base sequence content (%A/T/G/C), adapter contamination and overrepresented sequences. For further reading and documentation see the [FastQC help pages](http://www.bioinformatics.babraham.ac.uk/projects/fastqc/Help/).

<<<<<<< HEAD
## presto

### Filter by sequence quality

Filters reads that are below a quality threshold by using the tool [FilterSeq](https://presto.readthedocs.io/en/version-0.5.11/tools/FilterSeq.html) from the pRESTO Immcantation toolset. The default quality threshold is 20.

**Output directory: `results/presto/01-filterseq`**

For each analyzed sample there is a subfolder containing:

* `logs`
  * Raw command logs of the process that will be parsed to generate a report.
* `tabs`
  * Table containing read ID and quality for each of the read files.

### Mask primers

Masks primers that are provided in the C-primers and V-primers input files. It uses the tool [MaskPrimers](https://presto.readthedocs.io/en/version-0.5.11/tools/MaskPrimers.html) of the pRESTO Immcantation toolset.

**Output directory: `results/presto/02-maskprimers`**

For each analyzed sample there is a subfolder containing:

* `logs`
  * Raw command logs of the process that will be parsed to generate a report.
* `tabs`
  * Table containing a read ID, the identified matched primer and the error for primer alignment.

### Pair mates

Pair read mates using [PairSeq](https://presto.readthedocs.io/en/version-0.5.11/tools/PairSeq.html) from the pRESTO Immcantation toolset.

**Output directory: `results/presto/03-pairseq`**

For each analyzed sample there is a subfolder containing:

* `logs`
  * Raw command logs of the process that will be parsed to generate a report.

### Cluster sets

Cluster sequences according to similarity, using [ClusterSets set](https://presto.readthedocs.io/en/version-0.5.11/tools/ClusterSets.html#clustersets-set). This step is introduced to deal with too low UMI diversity.

**Output directory: `results/presto/04-cluster_sets`**

For each analyzed sample there is a subfolder containing:

* `logs`
  * Raw command logs of the process that will be parsed to generate a report.
* `tabs`
  * Table containing a read ID, the identified barcode, the cluster id and the number of sequences in the cluster.

### Parse clusters

Annotate cluster ID as part of the barcode, using [Parseheaders copy](https://presto.readthedocs.io/en/stable/tools/ParseHeaders.html#parseheaders-copy). This step is introduced to deal with too low UMI diversity.

**Output directory: `results/presto/05-parse_clusters`**

For each analyzed sample there is a subfolder containing:

* `logs`
  * Raw command logs of the process that will be parsed to generate a report.

### Build UMI consensus

Build sequence consensus from all sequences that were annotated to have the same UMI. Uses [BuildConsensus](https://presto.readthedocs.io/en/version-0.5.11/tools/BuildConsensus.html) from the pRESTO Immcantation toolset.

**Output directory: `results/presto/06-build_consensus`**

For each analyzed sample there is a subfolder containing:

* `sample_command_log.txt`
  * Log of the process that will be parsed to generate a report.
* `*.tab`
  * Table containing the sequence barcode, number of sequences used to build the consensus (SEQCOUNT), the identified primer (PRIMER), the number of sequences for each primer (PRCOUNT), the primer consensus (PRCONS), the primer frequency (PRFREQ) and the number of sequences used to build the consensus (CONSCOUNT).

### Re-pair mates

Re-pair read mates using [PairSeq](https://presto.readthedocs.io/en/version-0.5.11/tools/PairSeq.html) from the pRESTO Immcantation toolset.

**Output directory: `results/presto/07-pairseq_postconsensus`**

For each analyzed sample there is a subfolder containing:

* `logs`
  * Log of the process that will be parsed to generate a report.

### Assemble mates

Assemble read mates using [AssemblePairs](https://presto.readthedocs.io/en/version-0.5.11/tools/AssemblePairs.html) from the pRESTO Immcantation toolset.

**Output directory: `results/presto/08-assemblepairs`**

For each analyzed sample there is a subfolder containing:

* `logs`
  * Log of the process that will be parsed to generate a report.
* `tabs`
  * Parsed log contaning the sequence barcodes and sequence length, bases of the overlap, error of the overlap and p-value.

### Remove duplicates

Remove duplicates using [CollapseSeq](https://presto.readthedocs.io/en/version-0.5.11/tools/CollapseSeq.html) from the pRESTO Immcantation toolset.

**Output directory: `results/presto/09-collapseseq`**

For each analyzed sample there is a subfolder containing:

* `logs`
  * Log of the process that will be parsed to generate a report.
* `tabs`
  * Parsed log containing the sequence barcodes, header information and deduplicate count.

### Filter sequences for at least 2 representatives

Remove sequences which do not have 2 representative using [SplitSeq](https://presto.readthedocs.io/en/version-0.5.11/tools/SplitSeq.html) from the pRESTO Immcantation toolset.

**Output directory: `results/presto/10-splitseq`**

For each analyzed sample there is a subfolder containing:

* `logs`
  * Log of the process that will be parsed to generate a report.

## Change-O

### Assign genes with Igblast

Assign genes with Igblast, using the IMGT database is performed by the [AssignGenes](https://changeo.readthedocs.io/en/version-0.4.5/examples/igblast.html#running-igblast) command of the Change-O tool from the Immcantation Framework.

**Output directory: `results/changeo/01-assigngenes`**

For each analyzed sample there is a subfolder containing:

* `fasta/*.fasta`
  * Igblast results converted to fasta format with genotype V-call annotated in the header.

### Make database from assigned genes

A table is generated with [MakeDB](https://changeo.readthedocs.io/en/version-0.4.5/examples/igblast.html#processing-the-output-of-igblast).

**Output directory: `results/changeo/02-makedb`**

For each analyzed sample there is a subfolder containing:

* `logs`
  * Log of the process that will be parsed to generate a report.
* `tab`
  * Table in AIRR format containing the assigned gene information and metadata provided in the starting metadata sheet.

### Removal of non-productive sequences

Non-functional sequences are removed with [ParseDb](https://changeo.readthedocs.io/en/version-0.4.5/tools/ParseDb.html).

**Output directory: `results/changeo/03-parsedb_split`**

For each analyzed sample there is a subfolder containing:

* `logs`
  * Log of the process that will be parsed to generate a report.
* `tab`
  * Table in AIRR format containing the assigned gene information, with only productive sequences and metadata provided in the starting metadata sheet.

### Selection of IGH / TR sequences

Heavy chain sequences (IGH) are selected if 'ig' locus is selected, TR sequences are selected if 'tr' locus is selected. The tool [ParseDb](https://changeo.readthedocs.io/en/version-0.4.5/tools/ParseDb.html) is employed.

**Output directory: `results/changeo/04-parsedb_select`**

For each analyzed sample there is a subfolder containing:

* `logs`
  * Log of the process that will be parsed to generate a report.
* `tab`
  * Table in AIRR format containing the assigned gene information, with only productive sequences and IGH/TR sequences, and metadata provided in the starting metadata sheet.

### Convert database to fasta

Sequences in are additionally converted to a fasta file with the [ConvertDb](https://changeo.readthedocs.io/en/version-0.4.5/tools/ConvertDb.html?highlight=convertdb) tool.

**Output directory: `results/changeo/05-convertdb-fasta`**

For each analyzed sample there is a subfolder containing:

* `fasta`
  * Fasta file containing the processed sequences with the barcode ID and allele annotation in the header.

## Shazam

### Determining genotype and hamming distance threshold

Determining genotype and the hamming distance threshold of the junction regions for clonal determination using the [tigGER](https://tigger.readthedocs.io/en/0.3.1/) and [Shazam](https://shazam.readthedocs.io/en/version-0.1.11_a/).

**Output directory: `results/shazam/02-genotyping`**

For each subject (patient) there is a subfolder containing:

* `threshold`
  * Hamming distance threshold of the Junction regions as determined by Shazam.
* `plots`
  * Plot of the Hamming distance distribution between junction regions displaying the threshold for clonal assignment as determined by Shazam.
* `genotype`
  * `genotype.pdf`: Plot representing the patient genotype assessed by TigGER.
  * `v_genotype.fasta`: Fasta sequences of the personalized patient genotype.

## Change-O define clones

### Define clones

Assigning clones to the sequences obtained from IgBlast with the [DefineClones](https://changeo.readthedocs.io/en/version-0.4.5/tools/DefineClones.html?highlight=DefineClones) Immcantation tool.

**Output directory: `results/changeo/06-define_clones`**

For each subject (patient) there is a subfolder containing:

* `tab`
  * Table in AIRR format containing the assigned gene information and an additional field with the clone id.

### Reconstruct germlines

Reconstructing the germline sequences with the [CreateGermlines](https://changeo.readthedocs.io/en/version-0.4.5/tools/CreateGermlines.html#creategermlines) Immcantation tool.

**Output directory: `results/changeo/07-create-germlines`**

For each subject (patient) there is a subfolder containing:

* `tab`
  * Table in AIRR format contaning the assigned gene information and an additional field with the germline reconstructed gene calls.

## Lineage reconstruction

Reconstructing clonal linage with the [Alakazam R package](https://alakazam.readthedocs.io/en/stable/) from the Immcantation toolset.

**Output directory: `results/lineage_reconstruction`**

For each subject (patient) there is a subfolder containing the following:

* `tab`
  * `Clones_table_patient.tsv`: contains a summary of the clones found for the patient, and the number of unique and total sequences identified in each clone.
  * `Clones_table_patient_filtered_between_3_and_1000.tsv`: contains a summary of the clones found for the patient, and the number of unique and total sequences identified in each clone, filtered by clones of size between 3 and 1000, for which the lineages were reconstructed and the trees plotted.
  * `xxx_germ-pass.tsv`: AIRR format table with all the sequences from a patient after the germline annotation step.
* `Clone_tree_plots`
  * Contain a rooted graphical representation of each of the clones, saved in pdf format.
* `Graphml_trees`
  * All lineage trees for the patient exported in a GraphML format: `All_graphs_patient.graphml`.

## Repertoire comparison

Calculation of several repertoire characteristics (diversity, abundance, V gene usage) for comparison between subjects, time points and cell populations. An Rmarkdown report is generated with the [Alakazam R package](https://alakazam.readthedocs.io/en/stable/).

**Output directory: `results/repertoire_analysis`**

* `repertoire_comparison/`
  * `all_data.tsv`: AIRR format table containing the processed sequence information for all subjects.
  * `Abundance`: contains clonal abundance calculation plots and tables.
  * `Diversity`: contains diversity calculation plots and tables.
  * `V_family`: contains V gene and family distribution calculation plots and tables.
* `Bcellmagic_report.html`
  * Contains the repertoire comparison results in an html report form: Abundance, Diversity, V gene usage tables and plots. Comparison between treatments and subjects.

## Log parsing

Parsing the logs from the previous processes.

**Output directory: `results/parsed_logs`**

* `sequences_table`: table summarizing of the number of sequences after the most important pipeline steps.

## Databases

Copy of the downloaded IMGT database by the process `fetch_databases`, used for the gene assignment step.
=======
![MultiQC - FastQC sequence counts plot](images/mqc_fastqc_counts.png)
>>>>>>> ec03d90a

![MultiQC - FastQC mean quality scores plot](images/mqc_fastqc_quality.png)

![MultiQC - FastQC adapter content plot](images/mqc_fastqc_adapter.png)

> **NB:** The FastQC plots displayed in the MultiQC report shows _untrimmed_ reads. They may contain adapter sequence and potentially regions with low quality.

### MultiQC

<details markdown="1">
<summary>Output files</summary>

* `multiqc/`
    * `multiqc_report.html`: a standalone HTML file that can be viewed in your web browser.
    * `multiqc_data/`: directory containing parsed statistics from the different tools used in the pipeline.
    * `multiqc_plots/`: directory containing static images from the report in various formats.

</details>

[MultiQC](http://multiqc.info) is a visualization tool that generates a single HTML report summarising all samples in your project. Most of the pipeline QC results are visualised in the report and further statistics are available in the report data directory.

Results generated by MultiQC collate pipeline QC from supported tools e.g. FastQC. The pipeline has special steps which also allow the software versions to be reported in the MultiQC output for future traceability. For more information about how to use MultiQC reports, see <http://multiqc.info>.

### Pipeline information

<details markdown="1">
<summary>Output files</summary>

* `pipeline_info/`
    * Reports generated by Nextflow: `execution_report.html`, `execution_timeline.html`, `execution_trace.txt` and `pipeline_dag.dot`/`pipeline_dag.svg`.
    * Reports generated by the pipeline: `pipeline_report.html`, `pipeline_report.txt` and `software_versions.tsv`.
    * Reformatted samplesheet files used as input to the pipeline: `samplesheet.valid.csv`.

</details>

[Nextflow](https://www.nextflow.io/docs/latest/tracing.html) provides excellent functionality for generating various reports relevant to the running and execution of the pipeline. This will allow you to troubleshoot errors with the running of the pipeline, and also provide you with other information such as launch commands, run times and resource usage.<|MERGE_RESOLUTION|>--- conflicted
+++ resolved
@@ -10,51 +10,39 @@
 
 The pipeline is built using [Nextflow](https://www.nextflow.io/) and processes data using the following steps:
 
-<<<<<<< HEAD
 * [FastQC](#fastqc) - read quality control
 * [pRESTO](#presto) - read pre-processing
-  * [Filter by sequence quality](#filter-by-sequence-quality) - filter sequences by quality
-  * [Mask primers](#mask-primers) - Masking primers
-  * [Pair mates](#pair-mates) - Pairing sequence mates.
-  * [Cluster sets](#cluster-sets) - Cluster sequences according to similarity.
-  * [Build consensus](#build-UMI-consensus) - Build UMI consensus
-  * [Re-pair mates](#re-pair-mates) - Re-pairing sequence mates.
-  * [Assemble mates](#assemble-mates) - Assemble sequence mates.
-  * [Remove duplicates](#remove-duplicates) - Remove read duplicates.
-  * [Filter sequences for at least 2 representative](#filter-sequences-for-at-least-2-representative) Filter sequences that do not have at least 2 reads assigned.
+    * [Filter by sequence quality](#filter-by-sequence-quality) - filter sequences by quality
+    * [Mask primers](#mask-primers) - Masking primers
+    * [Pair mates](#pair-mates) - Pairing sequence mates.
+    * [Cluster sets](#cluster-sets) - Cluster sequences according to similarity.
+    * [Build consensus](#build-UMI-consensus) - Build consensus of sequences with the same UMI barcode.
+    * [Re-pair mates](#re-pair-mates) - Re-pairing sequence mates.
+    * [Assemble mates](#assemble-mates) - Assemble sequence mates.
+    * [Remove duplicates](#remove-duplicates) - Remove and annotate read duplicates.
+    * [Filter sequences for at least 2 representative](#filter-sequences-for-at-least-2-representative) Filter sequences that do not have at least 2 duplicates.
 * [Change-O](#change-o) - Assign genes and clonotyping
-  * [Assign genes with Igblast](#assign-genes-with-igblast)
-  * [Make database from assigned genes](#make-database-from-assigned-genes)
-  * [Removal of non-productive sequences](#removal-of-non-productive-sequences)
-  * [Selection of IGH / TR sequences](#selection-of-IGH-/-TR-sequences)
-  * [Convert database to fasta](#convert-database-to-fasta)
+    * [Assign genes with Igblast](#assign-genes-with-igblast)
+    * [Make database from assigned genes](#make-database-from-assigned-genes)
+    * [Removal of non-productive sequences](#removal-of-non-productive-sequences)
+    * [Selection of IGH / TR sequences](#selection-of-IGH-/-TR-sequences)
+    * [Convert database to fasta](#convert-database-to-fasta)
 * [Shazam](#shazam) - Genotyping and Clonal threshold
-  * [Genotyping and hamming distance threshold](#determining-genotype-and-hamming-distance-threshold)
+    * [Genotyping and hamming distance threshold](#determining-genotype-and-hamming-distance-threshold)
 * [Change-O define clones](#change-o-define-clones)
-  * [Define clones](#define-clones) - Defining clonal B-cell or T-cell groups
-  * [Reconstruct germlines](#reconstruct-germlines) - Reconstruct gene calls of germline sequences
+    * [Define clones](#define-clones) - Defining clonal B-cell or T-cell groups
+    * [Reconstruct germlines](#reconstruct-germlines) - Reconstruct gene calls of germline sequences
 * [Lineage reconstruction](#lineage-reconstruction) - Clonal lineage reconstruction.
 * [Repertoire analysis](#repertoire-analysis) - Repertoire analysis and comparison.
 * [Log parsing](#log-parsing) - Log parsing.
 * [Databases](#databases)
 * [MultiQC](#MultiQC) - MultiQC
 * [Pipeline information](#pipeline-information) - Pipeline information
-=======
-* [FastQC](#fastqc) - Raw read QC
-* [MultiQC](#multiqc) - Aggregate report describing results and QC from the whole pipeline
-* [Pipeline information](#pipeline-information) - Report metrics generated during the workflow execution
->>>>>>> ec03d90a
-
-### FastQC
-
-<<<<<<< HEAD
-[FastQC](http://www.bioinformatics.babraham.ac.uk/projects/fastqc/) gives general quality metrics about your reads. It provides information about the quality score distribution across your reads, the per base sequence content (%T/A/G/C). You get information about adapter contamination and other overrepresented sequences.
-
-**NB:** The FastQC plots displayed in the MultiQC report shows _untrimmed_ reads. They may contain adapter sequence and potentially regions with low quality. To see how your reads look after trimming, look at the FastQC reports in the `trim_galore` directory.
-=======
-<details markdown="1">
-<summary>Output files</summary>
->>>>>>> ec03d90a
+
+## FastQC
+
+<details markdown="1">
+<summary>Output files</summary>
 
 * `fastqc/`
     * `*_fastqc.html`: FastQC report containing quality metrics.
@@ -64,289 +52,313 @@
 
 [FastQC](http://www.bioinformatics.babraham.ac.uk/projects/fastqc/) gives general quality metrics about your sequenced reads. It provides information about the quality score distribution across your reads, per base sequence content (%A/T/G/C), adapter contamination and overrepresented sequences. For further reading and documentation see the [FastQC help pages](http://www.bioinformatics.babraham.ac.uk/projects/fastqc/Help/).
 
-<<<<<<< HEAD
+![MultiQC - FastQC sequence counts plot](images/mqc_fastqc_counts.png)
+
+![MultiQC - FastQC mean quality scores plot](images/mqc_fastqc_quality.png)
+
+![MultiQC - FastQC adapter content plot](images/mqc_fastqc_adapter.png)
+
+> **NB:** The FastQC plots displayed in the MultiQC report shows _untrimmed_ reads. They may contain adapter sequence and potentially regions with low quality.
+
 ## presto
 
 ### Filter by sequence quality
 
+<details markdown="1">
+<summary>Output files</summary>
+
+* `presto/01-filterseq/<sampleID>`
+    * `logs`: Raw command logs of the process that will be parsed to generate a report.
+    * `tabs`: Table containing read ID and quality for each of the read files.
+
+</details>
+
 Filters reads that are below a quality threshold by using the tool [FilterSeq](https://presto.readthedocs.io/en/version-0.5.11/tools/FilterSeq.html) from the pRESTO Immcantation toolset. The default quality threshold is 20.
 
-**Output directory: `results/presto/01-filterseq`**
-
-For each analyzed sample there is a subfolder containing:
-
-* `logs`
-  * Raw command logs of the process that will be parsed to generate a report.
-* `tabs`
-  * Table containing read ID and quality for each of the read files.
-
 ### Mask primers
 
+<details markdown="1">
+<summary>Output files</summary>
+
+* `presto/02-maskprimers/<sampleID>`
+    * `logs`: Raw command logs of the process that will be parsed to generate a report.
+    * `tabs`: Table containing a read ID, the identified matched primer and the error for primer alignment.
+
+</details>
+
 Masks primers that are provided in the C-primers and V-primers input files. It uses the tool [MaskPrimers](https://presto.readthedocs.io/en/version-0.5.11/tools/MaskPrimers.html) of the pRESTO Immcantation toolset.
 
-**Output directory: `results/presto/02-maskprimers`**
-
-For each analyzed sample there is a subfolder containing:
-
-* `logs`
-  * Raw command logs of the process that will be parsed to generate a report.
-* `tabs`
-  * Table containing a read ID, the identified matched primer and the error for primer alignment.
-
 ### Pair mates
 
+<details markdown="1">
+<summary>Output files</summary>
+
+* `presto/03-pairseq/<sampleID>`
+    * `logs`: Raw command logs of the process that will be parsed to generate a report.
+
+</details>
+
 Pair read mates using [PairSeq](https://presto.readthedocs.io/en/version-0.5.11/tools/PairSeq.html) from the pRESTO Immcantation toolset.
 
-**Output directory: `results/presto/03-pairseq`**
-
-For each analyzed sample there is a subfolder containing:
-
-* `logs`
-  * Raw command logs of the process that will be parsed to generate a report.
-
 ### Cluster sets
 
+<details markdown="1">
+<summary>Output files</summary>
+
+* `presto/04-cluster_sets/<sampleID>`
+    * `logs`: Raw command logs of the process that will be parsed to generate a report.
+    * `tabs`: Table containing a read ID, the identified barcode, the cluster id and the number of sequences in the cluster.
+
+</details>
+
 Cluster sequences according to similarity, using [ClusterSets set](https://presto.readthedocs.io/en/version-0.5.11/tools/ClusterSets.html#clustersets-set). This step is introduced to deal with too low UMI diversity.
 
-**Output directory: `results/presto/04-cluster_sets`**
-
-For each analyzed sample there is a subfolder containing:
-
-* `logs`
-  * Raw command logs of the process that will be parsed to generate a report.
-* `tabs`
-  * Table containing a read ID, the identified barcode, the cluster id and the number of sequences in the cluster.
-
 ### Parse clusters
 
+<details markdown="1">
+<summary>Output files</summary>
+
+* `presto/05-parse_clusters/<sampleID>`
+    * `logs`: Raw command logs of the process that will be parsed to generate a report.
+
+</details>
+
 Annotate cluster ID as part of the barcode, using [Parseheaders copy](https://presto.readthedocs.io/en/stable/tools/ParseHeaders.html#parseheaders-copy). This step is introduced to deal with too low UMI diversity.
 
-**Output directory: `results/presto/05-parse_clusters`**
-
-For each analyzed sample there is a subfolder containing:
-
-* `logs`
-  * Raw command logs of the process that will be parsed to generate a report.
-
 ### Build UMI consensus
 
+<details markdown="1">
+<summary>Output files</summary>
+
+* `presto/06-build_consensus/<sampleID>`
+    * `logs`: Raw command logs of the process that will be parsed to generate a report.
+    * `tabs`: Table containing the sequence barcode, number of sequences used to build the consensus (SEQCOUNT), the identified primer (PRIMER), the number of sequences for each primer (PRCOUNT), the primer consensus (PRCONS), the primer frequency (PRFREQ) and the number of sequences used to build the consensus (CONSCOUNT).
+
+</details>
+
 Build sequence consensus from all sequences that were annotated to have the same UMI. Uses [BuildConsensus](https://presto.readthedocs.io/en/version-0.5.11/tools/BuildConsensus.html) from the pRESTO Immcantation toolset.
 
-**Output directory: `results/presto/06-build_consensus`**
-
-For each analyzed sample there is a subfolder containing:
-
-* `sample_command_log.txt`
-  * Log of the process that will be parsed to generate a report.
-* `*.tab`
-  * Table containing the sequence barcode, number of sequences used to build the consensus (SEQCOUNT), the identified primer (PRIMER), the number of sequences for each primer (PRCOUNT), the primer consensus (PRCONS), the primer frequency (PRFREQ) and the number of sequences used to build the consensus (CONSCOUNT).
-
 ### Re-pair mates
 
+<details markdown="1">
+<summary>Output files</summary>
+
+* `presto/07-pairseq_postconsensus/<sampleID>`
+    * `logs`: Raw command logs of the process that will be parsed to generate a report.
+
+</details>
+
 Re-pair read mates using [PairSeq](https://presto.readthedocs.io/en/version-0.5.11/tools/PairSeq.html) from the pRESTO Immcantation toolset.
 
-**Output directory: `results/presto/07-pairseq_postconsensus`**
-
-For each analyzed sample there is a subfolder containing:
-
-* `logs`
-  * Log of the process that will be parsed to generate a report.
-
 ### Assemble mates
 
+<details markdown="1">
+<summary>Output files</summary>
+
+* `presto/08-assemblepairs/<sampleID>`
+    * `logs`: Raw command logs of the process that will be parsed to generate a report.
+    * `tabs`: Parsed log contaning the sequence barcodes and sequence length, bases of the overlap, error of the overlap and p-value.
+
+</details>
+
 Assemble read mates using [AssemblePairs](https://presto.readthedocs.io/en/version-0.5.11/tools/AssemblePairs.html) from the pRESTO Immcantation toolset.
 
-**Output directory: `results/presto/08-assemblepairs`**
-
-For each analyzed sample there is a subfolder containing:
-
-* `logs`
-  * Log of the process that will be parsed to generate a report.
-* `tabs`
-  * Parsed log contaning the sequence barcodes and sequence length, bases of the overlap, error of the overlap and p-value.
-
 ### Remove duplicates
 
+<details markdown="1">
+<summary>Output files</summary>
+
+* `presto/09-collapseseq/<sampleID>`
+    * `logs`: Raw command logs of the process that will be parsed to generate a report.
+    * `tabs`: Parsed log containing the sequence barcodes, header information and deduplicate count.
+
+</details>
+
 Remove duplicates using [CollapseSeq](https://presto.readthedocs.io/en/version-0.5.11/tools/CollapseSeq.html) from the pRESTO Immcantation toolset.
 
-**Output directory: `results/presto/09-collapseseq`**
-
-For each analyzed sample there is a subfolder containing:
-
-* `logs`
-  * Log of the process that will be parsed to generate a report.
-* `tabs`
-  * Parsed log containing the sequence barcodes, header information and deduplicate count.
-
 ### Filter sequences for at least 2 representatives
 
+<details markdown="1">
+<summary>Output files</summary>
+
+* `presto/10-splitseq/<sampleID>`
+    * `logs`: Raw command logs of the process that will be parsed to generate a report.
+
+</details>
+
 Remove sequences which do not have 2 representative using [SplitSeq](https://presto.readthedocs.io/en/version-0.5.11/tools/SplitSeq.html) from the pRESTO Immcantation toolset.
 
-**Output directory: `results/presto/10-splitseq`**
-
-For each analyzed sample there is a subfolder containing:
-
-* `logs`
-  * Log of the process that will be parsed to generate a report.
-
 ## Change-O
 
 ### Assign genes with Igblast
 
+<details markdown="1">
+<summary>Output files</summary>
+
+* `changeo/01-assigngenes/<sampleID>`
+    * `fasta/*.fasta`: Igblast results converted to fasta format with genotype V-call annotated in the header.
+
+</details>
+
 Assign genes with Igblast, using the IMGT database is performed by the [AssignGenes](https://changeo.readthedocs.io/en/version-0.4.5/examples/igblast.html#running-igblast) command of the Change-O tool from the Immcantation Framework.
 
-**Output directory: `results/changeo/01-assigngenes`**
-
-For each analyzed sample there is a subfolder containing:
-
-* `fasta/*.fasta`
-  * Igblast results converted to fasta format with genotype V-call annotated in the header.
-
 ### Make database from assigned genes
 
-A table is generated with [MakeDB](https://changeo.readthedocs.io/en/version-0.4.5/examples/igblast.html#processing-the-output-of-igblast).
-
-**Output directory: `results/changeo/02-makedb`**
-
-For each analyzed sample there is a subfolder containing:
-
-* `logs`
-  * Log of the process that will be parsed to generate a report.
-* `tab`
-  * Table in AIRR format containing the assigned gene information and metadata provided in the starting metadata sheet.
+<details markdown="1">
+<summary>Output files</summary>
+
+* `changeo/02-makedb/<sampleID>`
+    * `logs`: Log of the process that will be parsed to generate a report.
+    * `tab`: Table in AIRR format containing the assigned gene information and metadata provided in the starting metadata sheet.
+
+</details>
+
+A table is generated with [MakeDB](https://changeo.readthedocs.io/en/version-0.4.5/examples/igblast.html#processing-the-output-of-igblast) following the [AIRR standards](https://docs.airr-community.org/en/stable/datarep/rearrangements.html).
 
 ### Removal of non-productive sequences
 
+<details markdown="1">
+<summary>Output files</summary>
+
+* `changeo/03-parsedb_split/<sampleID>`
+    * `logs`: Log of the process that will be parsed to generate a report.
+    * `tab`: Table in AIRR format containing the assigned gene information, with only productive sequences and metadata provided in the starting metadata sheet.
+
+</details>
+
 Non-functional sequences are removed with [ParseDb](https://changeo.readthedocs.io/en/version-0.4.5/tools/ParseDb.html).
 
-**Output directory: `results/changeo/03-parsedb_split`**
-
-For each analyzed sample there is a subfolder containing:
-
-* `logs`
-  * Log of the process that will be parsed to generate a report.
-* `tab`
-  * Table in AIRR format containing the assigned gene information, with only productive sequences and metadata provided in the starting metadata sheet.
-
 ### Selection of IGH / TR sequences
 
+<details markdown="1">
+<summary>Output files</summary>
+
+* `changeo/04-parsedb_select/<sampleID>`
+    * `logs`: Log of the process that will be parsed to generate a report.
+    * `tab`: Table in AIRR format containing the assigned gene information, with only productive sequences and IGH/TR sequences, and metadata provided in the starting metadata sheet.
+
+</details>
+
 Heavy chain sequences (IGH) are selected if 'ig' locus is selected, TR sequences are selected if 'tr' locus is selected. The tool [ParseDb](https://changeo.readthedocs.io/en/version-0.4.5/tools/ParseDb.html) is employed.
 
-**Output directory: `results/changeo/04-parsedb_select`**
-
-For each analyzed sample there is a subfolder containing:
-
-* `logs`
-  * Log of the process that will be parsed to generate a report.
-* `tab`
-  * Table in AIRR format containing the assigned gene information, with only productive sequences and IGH/TR sequences, and metadata provided in the starting metadata sheet.
-
 ### Convert database to fasta
 
+<details markdown="1">
+<summary>Output files</summary>
+
+* `changeo/05-convertdb-fasta/<sampleID>`
+    * `fasta`: Fasta file containing the processed sequences with the barcode ID and allele annotation in the header.
+
+</details>
+
 Sequences in are additionally converted to a fasta file with the [ConvertDb](https://changeo.readthedocs.io/en/version-0.4.5/tools/ConvertDb.html?highlight=convertdb) tool.
 
-**Output directory: `results/changeo/05-convertdb-fasta`**
-
-For each analyzed sample there is a subfolder containing:
-
-* `fasta`
-  * Fasta file containing the processed sequences with the barcode ID and allele annotation in the header.
-
 ## Shazam
 
+### Merging tables per subject
+
+<details markdown="1">
+<summary>Output files</summary>
+
+* `shazam/01-merged-tables/<subjectID>`
+    * `tab`: Table in AIRR format containing the assigned gene information.
+
+</details>
+
+AIRR tables for each subject are merged to be able to determine the subject genotype and full clonal analysis.
+
 ### Determining genotype and hamming distance threshold
 
+<details markdown="1">
+<summary>Output files</summary>
+
+* `shazam/02-genotyping/<subjectID>`
+    * `threshold`: Hamming distance threshold of the Junction regions as determined by Shazam.
+    * `plots`: Plot of the Hamming distance distribution between junction regions displaying the threshold for clonal assignment as determined by Shazam.
+    * `genotype`:
+        * `genotype.pdf`: Plot representing the patient genotype assessed by TigGER.
+        * `v_genotype.fasta`: Fasta sequences of the personalized patient genotype.
+
+</details>
+
 Determining genotype and the hamming distance threshold of the junction regions for clonal determination using the [tigGER](https://tigger.readthedocs.io/en/0.3.1/) and [Shazam](https://shazam.readthedocs.io/en/version-0.1.11_a/).
 
-**Output directory: `results/shazam/02-genotyping`**
-
-For each subject (patient) there is a subfolder containing:
-
-* `threshold`
-  * Hamming distance threshold of the Junction regions as determined by Shazam.
-* `plots`
-  * Plot of the Hamming distance distribution between junction regions displaying the threshold for clonal assignment as determined by Shazam.
-* `genotype`
-  * `genotype.pdf`: Plot representing the patient genotype assessed by TigGER.
-  * `v_genotype.fasta`: Fasta sequences of the personalized patient genotype.
-
 ## Change-O define clones
 
 ### Define clones
 
+<details markdown="1">
+<summary>Output files</summary>
+
+* `shazam/06-define_clones/<subjectID>`
+    * `tab`: Table in AIRR format containing the assigned gene information and an additional field with the clone id.
+
+</details>
+
 Assigning clones to the sequences obtained from IgBlast with the [DefineClones](https://changeo.readthedocs.io/en/version-0.4.5/tools/DefineClones.html?highlight=DefineClones) Immcantation tool.
 
-**Output directory: `results/changeo/06-define_clones`**
-
-For each subject (patient) there is a subfolder containing:
-
-* `tab`
-  * Table in AIRR format containing the assigned gene information and an additional field with the clone id.
-
 ### Reconstruct germlines
 
+<details markdown="1">
+<summary>Output files</summary>
+
+* `shazam/07-create_germlines/<subjectID>`
+    * `tab`: Table in AIRR format contaning the assigned gene information and an additional field with the germline reconstructed gene calls.
+
+</details>
+
 Reconstructing the germline sequences with the [CreateGermlines](https://changeo.readthedocs.io/en/version-0.4.5/tools/CreateGermlines.html#creategermlines) Immcantation tool.
 
-**Output directory: `results/changeo/07-create-germlines`**
-
-For each subject (patient) there is a subfolder containing:
-
-* `tab`
-  * Table in AIRR format contaning the assigned gene information and an additional field with the germline reconstructed gene calls.
-
 ## Lineage reconstruction
 
+<details markdown="1">
+<summary>Output files</summary>
+
+* `lineage_reconstruction/`
+    * `tab`
+        * `Clones_table_patient.tsv`: contains a summary of the clones found for the patient, and the number of unique and total sequences identified in each clone.
+        * `Clones_table_patient_filtered_between_3_and_1000.tsv`: contains a summary of the clones found for the patient, and the number of unique and total sequences identified in each clone, filtered by clones of size between 3 and 1000, for which the lineages were reconstructed and the trees plotted.
+        * `xxx_germ-pass.tsv`: AIRR format table with all the sequences from a patient after the germline annotation step.
+    * `Clone_tree_plots`: Contains a rooted graphical representation of each of the clones, saved in pdf format.
+    * `Graphml_trees`: All lineage trees for the patient exported in a GraphML format: `All_graphs_patient.graphml`.
+
+</details>
+
 Reconstructing clonal linage with the [Alakazam R package](https://alakazam.readthedocs.io/en/stable/) from the Immcantation toolset.
 
-**Output directory: `results/lineage_reconstruction`**
-
-For each subject (patient) there is a subfolder containing the following:
-
-* `tab`
-  * `Clones_table_patient.tsv`: contains a summary of the clones found for the patient, and the number of unique and total sequences identified in each clone.
-  * `Clones_table_patient_filtered_between_3_and_1000.tsv`: contains a summary of the clones found for the patient, and the number of unique and total sequences identified in each clone, filtered by clones of size between 3 and 1000, for which the lineages were reconstructed and the trees plotted.
-  * `xxx_germ-pass.tsv`: AIRR format table with all the sequences from a patient after the germline annotation step.
-* `Clone_tree_plots`
-  * Contain a rooted graphical representation of each of the clones, saved in pdf format.
-* `Graphml_trees`
-  * All lineage trees for the patient exported in a GraphML format: `All_graphs_patient.graphml`.
-
 ## Repertoire comparison
 
+<details markdown="1">
+<summary>Output files</summary>
+
+* `repertoire_comparison/`
+    * `all_data.tsv`: AIRR format table containing the processed sequence information for all subjects.
+    * `Abundance`: contains clonal abundance calculation plots and tables.
+    * `Diversity`: contains diversity calculation plots and tables.
+    * `V_family`: contains V gene and family distribution calculation plots and tables.
+* `Bcellmagic_report.html`:  Contains the repertoire comparison results in an html report form: Abundance, Diversity, V gene usage tables and plots. Comparison between treatments and subjects.
+
+</details>
+
 Calculation of several repertoire characteristics (diversity, abundance, V gene usage) for comparison between subjects, time points and cell populations. An Rmarkdown report is generated with the [Alakazam R package](https://alakazam.readthedocs.io/en/stable/).
-
-**Output directory: `results/repertoire_analysis`**
-
-* `repertoire_comparison/`
-  * `all_data.tsv`: AIRR format table containing the processed sequence information for all subjects.
-  * `Abundance`: contains clonal abundance calculation plots and tables.
-  * `Diversity`: contains diversity calculation plots and tables.
-  * `V_family`: contains V gene and family distribution calculation plots and tables.
-* `Bcellmagic_report.html`
-  * Contains the repertoire comparison results in an html report form: Abundance, Diversity, V gene usage tables and plots. Comparison between treatments and subjects.
-
 ## Log parsing
 
-Parsing the logs from the previous processes.
-
-**Output directory: `results/parsed_logs`**
-
-* `sequences_table`: table summarizing of the number of sequences after the most important pipeline steps.
+<details markdown="1">
+<summary>Output files</summary>
+
+* `parsed_logs/`
+    * `sequences_table`: table summarizing of the number of sequences after the most important pipeline steps.
+
+</details>
+
+Parsing the logs from the previous processes. Summary of the number of sequences left after each of the most important pipeline steps.
 
 ## Databases
 
 Copy of the downloaded IMGT database by the process `fetch_databases`, used for the gene assignment step.
-=======
-![MultiQC - FastQC sequence counts plot](images/mqc_fastqc_counts.png)
->>>>>>> ec03d90a
-
-![MultiQC - FastQC mean quality scores plot](images/mqc_fastqc_quality.png)
-
-![MultiQC - FastQC adapter content plot](images/mqc_fastqc_adapter.png)
-
-> **NB:** The FastQC plots displayed in the MultiQC report shows _untrimmed_ reads. They may contain adapter sequence and potentially regions with low quality.
-
-### MultiQC
+
+
+## MultiQC
 
 <details markdown="1">
 <summary>Output files</summary>
@@ -362,7 +374,7 @@
 
 Results generated by MultiQC collate pipeline QC from supported tools e.g. FastQC. The pipeline has special steps which also allow the software versions to be reported in the MultiQC output for future traceability. For more information about how to use MultiQC reports, see <http://multiqc.info>.
 
-### Pipeline information
+## Pipeline information
 
 <details markdown="1">
 <summary>Output files</summary>
