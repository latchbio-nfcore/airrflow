--- conflicted
+++ resolved
@@ -4,15 +4,15 @@
 
 > _Documentation of pipeline parameters is generated automatically from the pipeline schema and can no longer be found in markdown files._
 
-# Introduction
+## Introduction
 
 The nf-core/airrflow pipeline allows processing BCR and TCR targeted sequencing data from bulk and single-cell sequencing protocols. It performs sequence assembly, V(D)J assignment, clonotyping, lineage reconsctruction and repertoire analysis using the [Immcantation](https://immcantation.readthedocs.io/en/stable/) framework.
 
 ![nf-core/airrflow overview](images/airrflow_workflow_overview.png)
 
-# Running the pipeline
-
-## Quickstart
+## Running the pipeline
+
+### Quickstart
 
 A typical command for running the pipeline for **bulk raw fastq files** is:
 
@@ -32,17 +32,14 @@
 A typical command for running the pipeline departing from **single-cell AIRR rearrangement tables or assembled bulk sequencing fasta** data is:
 
 ```bash
-<<<<<<< HEAD
 nextflow run nf-core/airrflow \
 -profile <docker/singularity/podman/shifter/charliecloud/conda/institute> \
 --input input_samplesheet.tsv \
 --mode assembled \
 --outdir results
-=======
-nextflow run nf-core/airrflow --input ./samplesheet.csv --outdir ./results --genome GRCh37 -profile docker
->>>>>>> 5d1ea048
-```
-
+```
+
+Check the section [Input samplesheet](#input-samplesheet) below for instructions on how to create the samplesheet, and the [Supported library generation protocols](#supported-bulk-library-generation-methods-protocols) section below for examples on how to run the pipeline for different bulk sequencing protocols.
 For more information about the parameters, please refer to the [parameters documentation](https://nf-co.re/airrflow/parameters).
 The command above will launch the pipeline with the `docker` configuration profile. See below for more information about profiles.
 
@@ -77,6 +74,26 @@
 ```
 
 You can also generate such `YAML`/`JSON` files via [nf-core/launch](https://nf-co.re/launch).
+
+## Updating the pipeline
+
+When you run the above command, Nextflow automatically pulls the pipeline code from GitHub and stores it as a cached version. When running the pipeline after this, it will always use the cached version if available - even if the pipeline has been updated since. To make sure that you're running the latest version of the pipeline, make sure that you regularly update the cached version of the pipeline:
+
+```bash
+nextflow pull nf-core/airrflow
+```
+
+## Reproducibility
+
+It is a good idea to specify a pipeline version when running the pipeline on your data. This ensures that a specific version of the pipeline code and software are used when you run your pipeline. If you keep using the same tag, you'll be running the same version of the pipeline, even if there have been changes to the code since.
+
+First, go to the [nf-core/airrflow releases page](https://github.com/nf-core/airrflow/releases) and find the latest pipeline version - numeric only (eg. `1.3.1`). Then specify this when running the pipeline with `-r` (one hyphen) - eg. `-r 1.3.1`. Of course, you can switch to another version by changing the number after the `-r` flag.
+
+This version number will be logged in reports when you run the pipeline, so that you'll know what you used when you look back in the future. For example, at the bottom of the MultiQC reports.
+
+To further assist in reproducibility, you can use share and re-use [parameter files](#running-the-pipeline) to repeat pipeline runs with the same settings without having to write out a command with every single parameter.
+
+> 💡 If you wish to share such profile (such as upload as supplementary material for academic publications), make sure to NOT include cluster specific paths to files, nor institutional specific profiles.
 
 ## Input samplesheet
 
@@ -348,27 +365,7 @@
 
 - No UMIs in R1 or R2 reads: if no UMIs are present in the samples, specify `--umi_length 0` to use the sans-UMI subworkflow.
 
-## Updating the pipeline
-
-When you run the above command, Nextflow automatically pulls the pipeline code from GitHub and stores it as a cached version. When running the pipeline after this, it will always use the cached version if available - even if the pipeline has been updated since. To make sure that you're running the latest version of the pipeline, make sure that you regularly update the cached version of the pipeline:
-
-```bash
-nextflow pull nf-core/airrflow
-```
-
-## Reproducibility
-
-It is a good idea to specify a pipeline version when running the pipeline on your data. This ensures that a specific version of the pipeline code and software are used when you run your pipeline. If you keep using the same tag, you'll be running the same version of the pipeline, even if there have been changes to the code since.
-
-First, go to the [nf-core/airrflow releases page](https://github.com/nf-core/airrflow/releases) and find the latest pipeline version - numeric only (eg. `1.3.1`). Then specify this when running the pipeline with `-r` (one hyphen) - eg. `-r 1.3.1`. Of course, you can switch to another version by changing the number after the `-r` flag.
-
-This version number will be logged in reports when you run the pipeline, so that you'll know what you used when you look back in the future. For example, at the bottom of the MultiQC reports.
-
-To further assist in reproducibility, you can use share and re-use [parameter files](#running-the-pipeline) to repeat pipeline runs with the same settings without having to write out a command with every single parameter.
-
-> 💡 If you wish to share such profile (such as upload as supplementary material for academic publications), make sure to NOT include cluster specific paths to files, nor institutional specific profiles.
-
-# Core Nextflow arguments
+## Core Nextflow arguments
 
 > **NB:** These options are part of Nextflow and use a _single_ hyphen (pipeline parameters use a double-hyphen).
 
@@ -405,15 +402,52 @@
 - `conda`
   - A generic configuration profile to be used with [Conda](https://conda.io/docs/). Please only use Conda as a last resort i.e. when it's not possible to run the pipeline with Docker, Singularity, Podman, Shifter, Charliecloud, or Apptainer.
 
-## `-resume`
+### `-resume`
 
 Specify this when restarting a pipeline. Nextflow will use cached results from any pipeline steps where the inputs are the same, continuing from where it got to previously. For input to be considered the same, not only the names must be identical but the files' contents as well. For more info about this parameter, see [this blog post](https://www.nextflow.io/blog/2019/demystifying-nextflow-resume.html).
 
 You can also supply a run name to resume a specific run: `-resume [run-name]`. Use the `nextflow log` command to show previous run names.
 
-## `-c`
+### `-c`
 
 Specify the path to a specific config file (this is a core Nextflow command). See the [nf-core website documentation](https://nf-co.re/usage/configuration) for more information.
+
+## Custom configuration
+
+### Resource requests
+
+Whilst the default requirements set within the pipeline will hopefully work for most people and with most input data, you may find that you want to customise the compute resources that the pipeline requests. Each step in the pipeline has a default set of requirements for number of CPUs, memory and time. For most of the steps in the pipeline, if the job exits with any of the error codes specified [here](https://github.com/nf-core/rnaseq/blob/4c27ef5610c87db00c3c5a3eed10b1d161abf575/conf/base.config#L18) it will automatically be resubmitted with higher requests (2 x original, then 3 x original). If it still fails after the third attempt then the pipeline execution is stopped.
+
+To change the resource requests, please see the [max resources](https://nf-co.re/docs/usage/configuration#max-resources) and [tuning workflow resources](https://nf-co.re/docs/usage/configuration#tuning-workflow-resources) section of the nf-core website.
+
+### Custom Containers
+
+In some cases you may wish to change which container or conda environment a step of the pipeline uses for a particular tool. By default nf-core pipelines use containers and software from the [biocontainers](https://biocontainers.pro/) or [bioconda](https://bioconda.github.io/) projects. However in some cases the pipeline specified version may be out of date.
+
+To use a different container from the default container or conda environment specified in a pipeline, please see the [updating tool versions](https://nf-co.re/docs/usage/configuration#updating-tool-versions) section of the nf-core website.
+
+### Custom Tool Arguments
+
+A pipeline might not always support every possible argument or option of a particular tool used in pipeline. Fortunately, nf-core pipelines provide some freedom to users to insert additional parameters that the pipeline does not include by default.
+
+To learn how to provide additional arguments to a particular tool of the pipeline, please see the [customising tool arguments](https://nf-co.re/docs/usage/configuration#customising-tool-arguments) section of the nf-core website.
+
+### nf-core/configs
+
+In most cases, you will only need to create a custom config as a one-off but if you and others within your organisation are likely to be running nf-core pipelines regularly and need to use the same settings regularly it may be a good idea to request that your custom config file is uploaded to the `nf-core/configs` git repository. Before you do this please can you test that the config file works with your pipeline of choice using the `-c` parameter. You can then create a pull request to the `nf-core/configs` repository with the addition of your config file, associated documentation file (see examples in [`nf-core/configs/docs`](https://github.com/nf-core/configs/tree/master/docs)), and amending [`nfcore_custom.config`](https://github.com/nf-core/configs/blob/master/nfcore_custom.config) to include your custom profile.
+
+See the main [Nextflow documentation](https://www.nextflow.io/docs/latest/config.html) for more information about creating your own configuration files.
+
+If you have any questions or issues please send us a message on [Slack](https://nf-co.re/join/slack) on the [`#configs` channel](https://nfcore.slack.com/channels/configs).
+
+## Running in the background
+
+Nextflow handles job submissions and supervises the running jobs. The Nextflow process must run until the pipeline is finished.
+
+The Nextflow `-bg` flag launches Nextflow in the background, detached from your terminal so that the workflow does not stop if you log out of your session. The logs are saved to a file.
+
+Alternatively, you can use `screen` / `tmux` or similar tool to create a detached session which you can log back into at a later time.
+Some HPC setups also allow you to run nextflow within a cluster job submitted your job scheduler (from where it submits more jobs).
 
 ## Nextflow memory requirements
 
@@ -422,41 +456,4 @@
 
 ```bash
 NXF_OPTS='-Xms1g -Xmx4g'
-```
-
-## Running in the background
-
-Nextflow handles job submissions and supervises the running jobs. The Nextflow process must run until the pipeline is finished.
-
-The Nextflow `-bg` flag launches Nextflow in the background, detached from your terminal so that the workflow does not stop if you log out of your session. The logs are saved to a file.
-
-Alternatively, you can use `screen` / `tmux` or similar tool to create a detached session which you can log back into at a later time.
-Some HPC setups also allow you to run nextflow within a cluster job submitted your job scheduler (from where it submits more jobs).
-
-# Custom configuration
-
-## Resource requests
-
-Whilst the default requirements set within the pipeline will hopefully work for most people and with most input data, you may find that you want to customise the compute resources that the pipeline requests. Each step in the pipeline has a default set of requirements for number of CPUs, memory and time. For most of the steps in the pipeline, if the job exits with any of the error codes specified [here](https://github.com/nf-core/rnaseq/blob/4c27ef5610c87db00c3c5a3eed10b1d161abf575/conf/base.config#L18) it will automatically be resubmitted with higher requests (2 x original, then 3 x original). If it still fails after the third attempt then the pipeline execution is stopped.
-
-To change the resource requests, please see the [max resources](https://nf-co.re/docs/usage/configuration#max-resources) and [tuning workflow resources](https://nf-co.re/docs/usage/configuration#tuning-workflow-resources) section of the nf-core website.
-
-## Custom Containers
-
-In some cases you may wish to change which container or conda environment a step of the pipeline uses for a particular tool. By default nf-core pipelines use containers and software from the [biocontainers](https://biocontainers.pro/) or [bioconda](https://bioconda.github.io/) projects. However in some cases the pipeline specified version may be out of date.
-
-To use a different container from the default container or conda environment specified in a pipeline, please see the [updating tool versions](https://nf-co.re/docs/usage/configuration#updating-tool-versions) section of the nf-core website.
-
-## Custom Tool Arguments
-
-A pipeline might not always support every possible argument or option of a particular tool used in pipeline. Fortunately, nf-core pipelines provide some freedom to users to insert additional parameters that the pipeline does not include by default.
-
-To learn how to provide additional arguments to a particular tool of the pipeline, please see the [customising tool arguments](https://nf-co.re/docs/usage/configuration#customising-tool-arguments) section of the nf-core website.
-
-## nf-core/configs
-
-In most cases, you will only need to create a custom config as a one-off but if you and others within your organisation are likely to be running nf-core pipelines regularly and need to use the same settings regularly it may be a good idea to request that your custom config file is uploaded to the `nf-core/configs` git repository. Before you do this please can you test that the config file works with your pipeline of choice using the `-c` parameter. You can then create a pull request to the `nf-core/configs` repository with the addition of your config file, associated documentation file (see examples in [`nf-core/configs/docs`](https://github.com/nf-core/configs/tree/master/docs)), and amending [`nfcore_custom.config`](https://github.com/nf-core/configs/blob/master/nfcore_custom.config) to include your custom profile.
-
-See the main [Nextflow documentation](https://www.nextflow.io/docs/latest/config.html) for more information about creating your own configuration files.
-
-If you have any questions or issues please send us a message on [Slack](https://nf-co.re/join/slack) on the [`#configs` channel](https://nfcore.slack.com/channels/configs).+```