--- conflicted
+++ resolved
@@ -30,15 +30,13 @@
 [/assets/email*]
 indent_size = unset
 
-<<<<<<< HEAD
 [/assets/*.Rmd]
 indent_size = unset
-=======
+
 # ignore Readme
 [README.md]
 indent_style = unset
 
 # ignore python
 [*.{py}]
-indent_style = unset
->>>>>>> af5b990e
+indent_style = unset