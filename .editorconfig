root = true

[*]
charset = utf-8
end_of_line = lf
insert_final_newline = true
trim_trailing_whitespace = true
indent_size = 4
indent_style = space

[*.{md,yml,yaml,html,css,scss,js}]
indent_size = 2

[*.json]
insert_final_newline = unset

[*.tsv]
insert_final_newline = unset
trim_trailing_whitespace = false

# These files are edited and tested upstream in nf-core/modules
[/modules/nf-core/**]
charset = unset
end_of_line = unset
insert_final_newline = unset
trim_trailing_whitespace = unset
indent_style = unset
[/subworkflows/nf-core/**]
charset = unset
end_of_line = unset
insert_final_newline = unset
trim_trailing_whitespace = unset
indent_style = unset

[/assets/email*]
indent_size = unset

<<<<<<< HEAD
[/assets/*.Rmd]
indent_size = unset

# ignore Readme
[README.md]
indent_style = unset

# ignore python
=======
# ignore python and markdown
>>>>>>> 0788d447
[*.{py,md}]
indent_style = unset<|MERGE_RESOLUTION|>--- conflicted
+++ resolved
@@ -35,17 +35,12 @@
 [/assets/email*]
 indent_size = unset
 
-<<<<<<< HEAD
 [/assets/*.Rmd]
 indent_size = unset
 
-# ignore Readme
-[README.md]
-indent_style = unset
+[/assets/*.Rmd]
+indent_size = unset
 
-# ignore python
-=======
 # ignore python and markdown
->>>>>>> 0788d447
 [*.{py,md}]
 indent_style = unset