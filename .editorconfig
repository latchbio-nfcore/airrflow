--- conflicted
+++ resolved
@@ -11,7 +11,6 @@
 [*.{md,yml,yaml,html,css,scss,js}]
 indent_size = 2
 
-<<<<<<< HEAD
 [*.json]
 insert_final_newline = unset
 
@@ -19,8 +18,6 @@
 insert_final_newline = unset
 trim_trailing_whitespace = false
 
-=======
->>>>>>> 226dfea7
 # These files are edited and tested upstream in nf-core/modules
 [/modules/nf-core/**]
 charset = unset
