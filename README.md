# ![nf-core/airrflow](docs/images/nf-core-airrflow_logo_light.png#gh-light-mode-only) ![nf-core/airrflow](docs/images/nf-core-airrflow_logo_dark.png#gh-dark-mode-only)
<<<<<<< HEAD

[![GitHub Actions CI Status](https://github.com/nf-core/airrflow/workflows/nf-core%20CI/badge.svg)](https://github.com/nf-core/airrflow/actions?query=workflow%3A%22nf-core+CI%22)
[![GitHub Actions Linting Status](https://github.com/nf-core/airrflow/workflows/nf-core%20linting/badge.svg)](https://github.com/nf-core/airrflow/actions?query=workflow%3A%22nf-core+linting%22)
[![AWS CI](https://img.shields.io/badge/CI%20tests-full%20size-FF9900?labelColor=000000&logo=Amazon%20AWS)](https://nf-co.re/airrflow/results)
[![Cite with Zenodo](http://img.shields.io/badge/DOI-10.5281/zenodo.2642009-1073c8?labelColor=000000)](https://doi.org/10.5281/zenodo.2642009)
[![Nextflow](https://img.shields.io/badge/nextflow%20DSL2-%E2%89%A521.10.3-23aa62.svg?labelColor=000000)](https://www.nextflow.io/)
[![run with conda](http://img.shields.io/badge/run%20with-conda-3EB049?labelColor=000000&logo=anaconda)](https://docs.conda.io/en/latest/)
[![run with docker](https://img.shields.io/badge/run%20with-docker-0db7ed?labelColor=000000&logo=docker)](https://www.docker.com/)
[![run with singularity](https://img.shields.io/badge/run%20with-singularity-1d355c.svg?labelColor=000000)](https://sylabs.io/docs/)
[![Get help on Slack](http://img.shields.io/badge/slack-nf--core%20%23airrflow-4A154B?labelColor=000000&logo=slack)](https://nfcore.slack.com/channels/airrflow)
[![Follow on Twitter](http://img.shields.io/badge/twitter-%40nf__core-1DA1F2?labelColor=000000&logo=twitter)](https://twitter.com/nf_core)
[![Watch on YouTube](http://img.shields.io/badge/youtube-nf--core-FF0000?labelColor=000000&logo=youtube)](https://www.youtube.com/c/nf-core)

## Introduction

** nf-core/airrflow ** is a bioinformatics best-practice pipeline to analyze B-cell or T-cell bulk repertoire sequencing data. It makes use of the [Immcantation](https://immcantation.readthedocs.io) toolset and requires as input targeted amplicon sequencing data of the V, D, J and C regions of the B/T-cell receptor with multiplex PCR or 5' RACE protocol.

The pipeline is built using [Nextflow](https://www.nextflow.io), a workflow tool to run tasks across multiple compute infrastructures in a very portable manner. It uses Docker/Singularity containers making installation trivial and results highly reproducible. The [Nextflow DSL2](https://www.nextflow.io/docs/latest/dsl2.html) implementation of this pipeline uses one container per process which makes it much easier to maintain and update software dependencies. Where possible, these processes have been submitted to and installed from [nf-core/modules](https://github.com/nf-core/modules) in order to make them available to all nf-core pipelines, and to everyone within the Nextflow community!

=======

[![GitHub Actions CI Status](https://github.com/nf-core/airrflow/workflows/nf-core%20CI/badge.svg)](https://github.com/nf-core/airrflow/actions?query=workflow%3A%22nf-core+CI%22)
[![GitHub Actions Linting Status](https://github.com/nf-core/airrflow/workflows/nf-core%20linting/badge.svg)](https://github.com/nf-core/airrflow/actions?query=workflow%3A%22nf-core+linting%22)
[![AWS CI](https://img.shields.io/badge/CI%20tests-full%20size-FF9900?logo=Amazon%20AWS)](https://nf-co.re/airrflow/results)
[![Cite with Zenodo](http://img.shields.io/badge/DOI-10.5281/zenodo.XXXXXXX-1073c8)](https://doi.org/10.5281/zenodo.XXXXXXX)

[![Nextflow](https://img.shields.io/badge/nextflow%20DSL2-%E2%89%A521.10.3-23aa62.svg)](https://www.nextflow.io/)
[![run with conda](http://img.shields.io/badge/run%20with-conda-3EB049?logo=anaconda)](https://docs.conda.io/en/latest/)
[![run with docker](https://img.shields.io/badge/run%20with-docker-0db7ed?logo=docker)](https://www.docker.com/)
[![run with singularity](https://img.shields.io/badge/run%20with-singularity-1d355c.svg)](https://sylabs.io/docs/)
[![Launch on Nextflow Tower](https://img.shields.io/badge/Launch%20%F0%9F%9A%80-Nextflow%20Tower-%234256e7)](https://tower.nf/launch?pipeline=https://github.com/nf-core/airrflow)

[![Get help on Slack](http://img.shields.io/badge/slack-nf--core%20%23airrflow-4A154B?logo=slack)](https://nfcore.slack.com/channels/airrflow)
[![Follow on Twitter](http://img.shields.io/badge/twitter-%40nf__core-1DA1F2?logo=twitter)](https://twitter.com/nf_core)
[![Watch on YouTube](http://img.shields.io/badge/youtube-nf--core-FF0000?logo=youtube)](https://www.youtube.com/c/nf-core)

## Introduction

<!-- TODO nf-core: Write a 1-2 sentence summary of what data the pipeline is for and what it does -->

**nf-core/airrflow** is a bioinformatics best-practice analysis pipeline for B and T cell repertoire analysis pipeline with the Immcantation framework..

The pipeline is built using [Nextflow](https://www.nextflow.io), a workflow tool to run tasks across multiple compute infrastructures in a very portable manner. It uses Docker/Singularity containers making installation trivial and results highly reproducible. The [Nextflow DSL2](https://www.nextflow.io/docs/latest/dsl2.html) implementation of this pipeline uses one container per process which makes it much easier to maintain and update software dependencies. Where possible, these processes have been submitted to and installed from [nf-core/modules](https://github.com/nf-core/modules) in order to make them available to all nf-core pipelines, and to everyone within the Nextflow community!

<!-- TODO nf-core: Add full-sized test dataset and amend the paragraph below if applicable -->

>>>>>>> 83d04d77
On release, automated continuous integration tests run the pipeline on a full-sized dataset on the AWS cloud infrastructure. This ensures that the pipeline runs on AWS, has sensible resource allocation defaults set to run on real-world datasets, and permits the persistent storage of results to benchmark between pipeline releases and other analysis sources. The results obtained from the full-sized test can be viewed on the [nf-core website](https://nf-co.re/airrflow/results).

## Pipeline summary

By default, the pipeline currently performs the following steps:

- Raw read quality control (`FastQC`)
- Pre-processing (`pRESTO`)
  - Filtering sequences by sequencing quality.
  - Masking amplicon primers.
  - Pairing read mates.
  - Cluster sequences according to similarity, it helps identify if the UMI barcode diversity was not high enough.
  - Building consensus of sequences with the same UMI barcode.
  - Re-pairing read mates.
  - Assembling R1 and R2 read mates.
  - Removing and annotating read duplicates with different UMI barcodes.
  - Filtering out sequences that do not have at least 2 duplicates.
- Assigning gene segment alleles with `IgBlast` using the IMGT database (`Change-O`).
- Finding the Hamming distance threshold for clone definition (`SHazaM`).
- Clonal assignment: defining clonal lineages of the B-cell / T-cell populations (`Change-O`).
- Reconstructing gene calls of germline sequences (`Change-O`).
- Generating clonal trees (`Alakazam`).
- Repertoire analysis: calculation of clonal diversity and abundance (`Alakazam`).
- Aggregating QC reports (`MultiQC`).

## Quick Start

1. Install [`Nextflow`](https://www.nextflow.io/docs/latest/getstarted.html#installation) (`>=21.10.3`)

2. Install any of [`Docker`](https://docs.docker.com/engine/installation/), [`Singularity`](https://www.sylabs.io/guides/3.0/user-guide/) (you can follow [this tutorial](https://singularity-tutorial.github.io/01-installation/)), [`Podman`](https://podman.io/), [`Shifter`](https://nersc.gitlab.io/development/shifter/how-to-use/) or [`Charliecloud`](https://hpc.github.io/charliecloud/) for full pipeline reproducibility _(you can use [`Conda`](https://conda.io/miniconda.html) both to install Nextflow itself and also to manage software within pipelines. Please only use it within pipelines as a last resort; see [docs](https://nf-co.re/usage/configuration#basic-configuration-profiles))_.

3. Download the pipeline and test it on a minimal dataset with a single command:

   ```console
<<<<<<< HEAD
   nextflow run nf-core/airrflow -profile test,<docker/singularity/podman/shifter/charliecloud/conda/institute> --outdir <OUTDIR>
=======
   nextflow run nf-core/airrflow -profile test,YOURPROFILE --outdir <OUTDIR>
>>>>>>> 83d04d77
   ```

   Note that some form of configuration will be needed so that Nextflow knows how to fetch the required software. This is usually done in the form of a config profile (`YOURPROFILE` in the example command above). You can chain multiple config profiles in a comma-separated string.

   > - The pipeline comes with config profiles called `docker`, `singularity`, `podman`, `shifter`, `charliecloud` and `conda` which instruct the pipeline to use the named tool for software management. For example, `-profile test,docker`.
   > - Please check [nf-core/configs](https://github.com/nf-core/configs#documentation) to see if a custom config file to run nf-core pipelines already exists for your Institute. If so, you can simply use `-profile <institute>` in your command. This will enable either `docker` or `singularity` and set the appropriate execution settings for your local compute environment.
   > - If you are using `singularity`, please use the [`nf-core download`](https://nf-co.re/tools/#downloading-pipelines-for-offline-use) command to download images first, before running the pipeline. Setting the [`NXF_SINGULARITY_CACHEDIR` or `singularity.cacheDir`](https://www.nextflow.io/docs/latest/singularity.html?#singularity-docker-hub) Nextflow options enables you to store and re-use the images from a central location for future pipeline runs.
   > - If you are using `conda`, it is highly recommended to use the [`NXF_CONDA_CACHEDIR` or `conda.cacheDir`](https://www.nextflow.io/docs/latest/conda.html) settings to store the environments in a central location for future pipeline runs.

4. Start running your own analysis!

<<<<<<< HEAD
   ```bash
   nextflow run nf-core/airrflow \
   -profile <docker/singularity/podman/shifter/charliecloud/conda/institute> \
   --input samplesheet.tsv \
   --outdir ./results \
   --protocol pcr_umi \
   --cprimers CPrimers.fasta \
   --vprimers VPrimers.fasta \
   --umi_length 12
=======
   <!-- TODO nf-core: Update the example "typical command" below used to run the pipeline -->

   ```console
   nextflow run nf-core/airrflow --input samplesheet.csv --outdir <OUTDIR> --genome GRCh37 -profile <docker/singularity/podman/shifter/charliecloud/conda/institute>
>>>>>>> 83d04d77
   ```

See [usage docs](https://nf-co.re/airrflow/usage) for all of the available options when running the pipeline.

## Documentation

The nf-core/airrflow pipeline comes with documentation about the pipeline [usage](https://nf-co.re/airrflow/usage), [parameters](https://nf-co.re/airrflow/parameters) and [output](https://nf-co.re/airrflow/output).

## Credits

nf-core/airrflow was originally written by Gisela Gabernet, Simon Heumos, Alexander Peltzer.

Further contributors to the pipeline are:

- [@ssnn-airr](https://github.com/ssnn-airr)
- [@dladd](https://github.com/dladd)

## Contributions and Support

If you would like to contribute to this pipeline, please see the [contributing guidelines](.github/CONTRIBUTING.md).

For further information or help, don't hesitate to get in touch on the [Slack `#airrflow` channel](https://nfcore.slack.com/channels/airrflow) (you can join with [this invite](https://nf-co.re/join/slack)).

## Citations

<<<<<<< HEAD
If you use nf-core/airrflow for your analysis, please cite it using the following DOI: [10.5281/zenodo.2642009](https://doi.org/10.5281/zenodo.2642009)
=======
<!-- TODO nf-core: Add citation for pipeline after first release. Uncomment lines below and update Zenodo doi and badge at the top of this file. -->
<!-- If you use  nf-core/airrflow for your analysis, please cite it using the following doi: [10.5281/zenodo.XXXXXX](https://doi.org/10.5281/zenodo.XXXXXX) -->

<!-- TODO nf-core: Add bibliography of tools and data used in your pipeline -->
>>>>>>> 83d04d77

An extensive list of references for the tools used by the pipeline can be found in the [`CITATIONS.md`](CITATIONS.md) file.

You can cite the `nf-core` publication as follows:

> **The nf-core framework for community-curated bioinformatics pipelines.**
>
> Philip Ewels, Alexander Peltzer, Sven Fillinger, Harshil Patel, Johannes Alneberg, Andreas Wilm, Maxime Ulysse Garcia, Paolo Di Tommaso & Sven Nahnsen.
>
> _Nat Biotechnol._ 2020 Feb 13. doi: [10.1038/s41587-020-0439-x](https://dx.doi.org/10.1038/s41587-020-0439-x).<|MERGE_RESOLUTION|>--- conflicted
+++ resolved
@@ -1,5 +1,4 @@
 # ![nf-core/airrflow](docs/images/nf-core-airrflow_logo_light.png#gh-light-mode-only) ![nf-core/airrflow](docs/images/nf-core-airrflow_logo_dark.png#gh-dark-mode-only)
-<<<<<<< HEAD
 
 [![GitHub Actions CI Status](https://github.com/nf-core/airrflow/workflows/nf-core%20CI/badge.svg)](https://github.com/nf-core/airrflow/actions?query=workflow%3A%22nf-core+CI%22)
 [![GitHub Actions Linting Status](https://github.com/nf-core/airrflow/workflows/nf-core%20linting/badge.svg)](https://github.com/nf-core/airrflow/actions?query=workflow%3A%22nf-core+linting%22)
@@ -19,34 +18,6 @@
 
 The pipeline is built using [Nextflow](https://www.nextflow.io), a workflow tool to run tasks across multiple compute infrastructures in a very portable manner. It uses Docker/Singularity containers making installation trivial and results highly reproducible. The [Nextflow DSL2](https://www.nextflow.io/docs/latest/dsl2.html) implementation of this pipeline uses one container per process which makes it much easier to maintain and update software dependencies. Where possible, these processes have been submitted to and installed from [nf-core/modules](https://github.com/nf-core/modules) in order to make them available to all nf-core pipelines, and to everyone within the Nextflow community!
 
-=======
-
-[![GitHub Actions CI Status](https://github.com/nf-core/airrflow/workflows/nf-core%20CI/badge.svg)](https://github.com/nf-core/airrflow/actions?query=workflow%3A%22nf-core+CI%22)
-[![GitHub Actions Linting Status](https://github.com/nf-core/airrflow/workflows/nf-core%20linting/badge.svg)](https://github.com/nf-core/airrflow/actions?query=workflow%3A%22nf-core+linting%22)
-[![AWS CI](https://img.shields.io/badge/CI%20tests-full%20size-FF9900?logo=Amazon%20AWS)](https://nf-co.re/airrflow/results)
-[![Cite with Zenodo](http://img.shields.io/badge/DOI-10.5281/zenodo.XXXXXXX-1073c8)](https://doi.org/10.5281/zenodo.XXXXXXX)
-
-[![Nextflow](https://img.shields.io/badge/nextflow%20DSL2-%E2%89%A521.10.3-23aa62.svg)](https://www.nextflow.io/)
-[![run with conda](http://img.shields.io/badge/run%20with-conda-3EB049?logo=anaconda)](https://docs.conda.io/en/latest/)
-[![run with docker](https://img.shields.io/badge/run%20with-docker-0db7ed?logo=docker)](https://www.docker.com/)
-[![run with singularity](https://img.shields.io/badge/run%20with-singularity-1d355c.svg)](https://sylabs.io/docs/)
-[![Launch on Nextflow Tower](https://img.shields.io/badge/Launch%20%F0%9F%9A%80-Nextflow%20Tower-%234256e7)](https://tower.nf/launch?pipeline=https://github.com/nf-core/airrflow)
-
-[![Get help on Slack](http://img.shields.io/badge/slack-nf--core%20%23airrflow-4A154B?logo=slack)](https://nfcore.slack.com/channels/airrflow)
-[![Follow on Twitter](http://img.shields.io/badge/twitter-%40nf__core-1DA1F2?logo=twitter)](https://twitter.com/nf_core)
-[![Watch on YouTube](http://img.shields.io/badge/youtube-nf--core-FF0000?logo=youtube)](https://www.youtube.com/c/nf-core)
-
-## Introduction
-
-<!-- TODO nf-core: Write a 1-2 sentence summary of what data the pipeline is for and what it does -->
-
-**nf-core/airrflow** is a bioinformatics best-practice analysis pipeline for B and T cell repertoire analysis pipeline with the Immcantation framework..
-
-The pipeline is built using [Nextflow](https://www.nextflow.io), a workflow tool to run tasks across multiple compute infrastructures in a very portable manner. It uses Docker/Singularity containers making installation trivial and results highly reproducible. The [Nextflow DSL2](https://www.nextflow.io/docs/latest/dsl2.html) implementation of this pipeline uses one container per process which makes it much easier to maintain and update software dependencies. Where possible, these processes have been submitted to and installed from [nf-core/modules](https://github.com/nf-core/modules) in order to make them available to all nf-core pipelines, and to everyone within the Nextflow community!
-
-<!-- TODO nf-core: Add full-sized test dataset and amend the paragraph below if applicable -->
-
->>>>>>> 83d04d77
 On release, automated continuous integration tests run the pipeline on a full-sized dataset on the AWS cloud infrastructure. This ensures that the pipeline runs on AWS, has sensible resource allocation defaults set to run on real-world datasets, and permits the persistent storage of results to benchmark between pipeline releases and other analysis sources. The results obtained from the full-sized test can be viewed on the [nf-core website](https://nf-co.re/airrflow/results).
 
 ## Pipeline summary
@@ -81,11 +52,7 @@
 3. Download the pipeline and test it on a minimal dataset with a single command:
 
    ```console
-<<<<<<< HEAD
    nextflow run nf-core/airrflow -profile test,<docker/singularity/podman/shifter/charliecloud/conda/institute> --outdir <OUTDIR>
-=======
-   nextflow run nf-core/airrflow -profile test,YOURPROFILE --outdir <OUTDIR>
->>>>>>> 83d04d77
    ```
 
    Note that some form of configuration will be needed so that Nextflow knows how to fetch the required software. This is usually done in the form of a config profile (`YOURPROFILE` in the example command above). You can chain multiple config profiles in a comma-separated string.
@@ -97,23 +64,16 @@
 
 4. Start running your own analysis!
 
-<<<<<<< HEAD
-   ```bash
-   nextflow run nf-core/airrflow \
-   -profile <docker/singularity/podman/shifter/charliecloud/conda/institute> \
-   --input samplesheet.tsv \
-   --outdir ./results \
-   --protocol pcr_umi \
-   --cprimers CPrimers.fasta \
-   --vprimers VPrimers.fasta \
-   --umi_length 12
-=======
-   <!-- TODO nf-core: Update the example "typical command" below used to run the pipeline -->
-
-   ```console
-   nextflow run nf-core/airrflow --input samplesheet.csv --outdir <OUTDIR> --genome GRCh37 -profile <docker/singularity/podman/shifter/charliecloud/conda/institute>
->>>>>>> 83d04d77
-   ```
+```bash
+nextflow run nf-core/airrflow \
+-profile <docker/singularity/podman/shifter/charliecloud/conda/institute> \
+--input samplesheet.tsv \
+--outdir ./results \
+--protocol pcr_umi \
+--cprimers CPrimers.fasta \
+--vprimers VPrimers.fasta \
+--umi_length 12
+```
 
 See [usage docs](https://nf-co.re/airrflow/usage) for all of the available options when running the pipeline.
 
@@ -138,14 +98,7 @@
 
 ## Citations
 
-<<<<<<< HEAD
 If you use nf-core/airrflow for your analysis, please cite it using the following DOI: [10.5281/zenodo.2642009](https://doi.org/10.5281/zenodo.2642009)
-=======
-<!-- TODO nf-core: Add citation for pipeline after first release. Uncomment lines below and update Zenodo doi and badge at the top of this file. -->
-<!-- If you use  nf-core/airrflow for your analysis, please cite it using the following doi: [10.5281/zenodo.XXXXXX](https://doi.org/10.5281/zenodo.XXXXXX) -->
-
-<!-- TODO nf-core: Add bibliography of tools and data used in your pipeline -->
->>>>>>> 83d04d77
 
 An extensive list of references for the tools used by the pipeline can be found in the [`CITATIONS.md`](CITATIONS.md) file.
 
