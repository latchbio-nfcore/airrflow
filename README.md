# ![nf-core/bcellmagic](docs/images/nf-core-bcellmagic_logo.png)

**B cell repertoire analysis pipeline with the Immcantation framework.**.

[![GitHub Actions CI Status](https://github.com/nf-core/bcellmagic/workflows/nf-core%20CI/badge.svg)](https://github.com/nf-core/bcellmagic/actions)
[![GitHub Actions Linting Status](https://github.com/nf-core/bcellmagic/workflows/nf-core%20linting/badge.svg)](https://github.com/nf-core/bcellmagic/actions)
[![Nextflow](https://img.shields.io/badge/nextflow-%E2%89%A520.10.0-brightgreen.svg)](https://www.nextflow.io/)
[![DOI](https://zenodo.org/badge/DOI/10.5281/zenodo.3607408.svg)](https://doi.org/10.5281/zenodo.3607408)
[![install with bioconda](https://img.shields.io/badge/install%20with-bioconda-brightgreen.svg)](https://bioconda.github.io/)
[![Docker](https://img.shields.io/docker/automated/nfcore/bcellmagic.svg)](https://hub.docker.com/r/nfcore/bcellmagic)
[![Get help on Slack](http://img.shields.io/badge/slack-nf--core%20%23bcellmagic-4A154B?logo=slack)](https://nfcore.slack.com/channels/bcellmagic)

## Introduction

The nf-core/bcellmagic pipeline is built to analyze B-cell repertoire sequencing data. It makes use of the [Immcantation 2.5.0](https://immcantation.readthedocs.io/en/version-2.5.0/) toolset and requires targeted sequencing data of the V, D, J and C regions of the B-cell receptor (primers for the V and C genes).

The pipeline is built using [Nextflow](https://www.nextflow.io), a workflow tool to run tasks across multiple compute infrastructures in a very portable manner. It comes with docker containers making installation trivial and results highly reproducible.

## Quick Start

1. Install [`nextflow`](https://nf-co.re/usage/installation)

2. Install any of [`Docker`](https://docs.docker.com/engine/installation/), [`Singularity`](https://www.sylabs.io/guides/3.0/user-guide/), [`Podman`](https://podman.io/), [`Shifter`](https://nersc.gitlab.io/development/shifter/how-to-use/) or [`Charliecloud`](https://hpc.github.io/charliecloud/) for full pipeline reproducibility _(please only use [`Conda`](https://conda.io/miniconda.html) as a last resort; see [docs](https://nf-co.re/usage/configuration#basic-configuration-profiles))_

3. Download the pipeline and test it on a minimal dataset with a single command:

    ```bash
    nextflow run nf-core/bcellmagic -profile test,<docker/singularity/podman/shifter/charliecloud/conda/institute>
    ```

    > Please check [nf-core/configs](https://github.com/nf-core/configs#documentation) to see if a custom config file to run nf-core pipelines already exists for your Institute. If so, you can simply use `-profile <institute>` in your command. This will enable either `docker` or `singularity` and set the appropriate execution settings for your local compute environment.

4. Start running your own analysis!

    ```bash
<<<<<<< HEAD
    nextflow run nf-core/bcellmagic -profile <docker/singularity/podman/conda/institute> --input "metasheet_test.tsv" --cprimers "CPrimers.fasta" --vprimers "VPrimers.fasta"
=======
    nextflow run nf-core/bcellmagic -profile <docker/singularity/podman/shifter/charliecloud/conda/institute> --input '*_R{1,2}.fastq.gz' --genome GRCh37
>>>>>>> 5be406b7
    ```

See [usage docs](https://nf-co.re/bcellmagic/usage) for all of the available options when running the pipeline.

## Pipeline Summary

By default, the pipeline currently performs the following steps:

* Raw read quality control (`FastQC`)
* Preprocessing (`pRESTO`)
  * Filtering sequences by sequencing quality.
  * Masking amplicon primers.
  * Pairing read mates.
  * Cluster sequences according to similarity, it helps identify if the UMI diversity was not high enough.
  * Building consensus of sequences with the same UMI barcode.
  * Re-pairing read mates.
  * Assembling R1 and R2 read mates.
  * Removing and annotating read duplicates with different UMI barcodes.
  * Filtering out sequences that do not have at least 2 duplicates.
* Assigning gene segment alleles from teh IgBlast database (`Change-O`).
* Determining the BCR / TCR genotype of the sample and finding the threshold for clone definition (`TIgGER`, `SHazaM`).
* Clonal assignment: defining clonal lineages of the B-cell / T-cell populations (`Change-O`).
* Reconstructing gene calls of germline sequences (`Change-O`).
* Generating clonal trees (`Alakazam`).
* Clonal analysis (`Alakazam`).
* Repertoire comparison: calculation of clonal diversity and abundance (`Alakazam`).
* Aggregating QC reports (`MultiQC`).

## Documentation

The nf-core/bcellmagic pipeline comes with documentation about the pipeline: [usage](https://nf-co.re/bcellmagic/usage) and [output](https://nf-co.re/bcellmagic/output).

## Credits

nf-core/bcellmagic was originally written by Gisela Gabernet, Simon Heumos, Alexander Peltzer.

<!-- We thank the following people for their extensive assistance in the development
of this pipeline: -->

<!-- TODO nf-core: If applicable, make list of people who have also contributed -->

## Contributions and Support

If you would like to contribute to this pipeline, please see the [contributing guidelines](.github/CONTRIBUTING.md).

For further information or help, don't hesitate to get in touch on the [Slack `#bcellmagic` channel](https://nfcore.slack.com/channels/bcellmagic) (you can join with [this invite](https://nf-co.re/join/slack)).

## Citations

If you use  nf-core/bcellmagic for your analysis, please cite it using the following doi: [10.5281/zenodo.3607408](https://doi.org/10.5281/zenodo.3607408)

You can cite the `nf-core` publication as follows:

> **The nf-core framework for community-curated bioinformatics pipelines.**
>
> Philip Ewels, Alexander Peltzer, Sven Fillinger, Harshil Patel, Johannes Alneberg, Andreas Wilm, Maxime Ulysse Garcia, Paolo Di Tommaso & Sven Nahnsen.
>
> _Nat Biotechnol._ 2020 Feb 13. doi: [10.1038/s41587-020-0439-x](https://dx.doi.org/10.1038/s41587-020-0439-x).

In addition, references of tools and data used in this pipeline are as follows:

* **pRESTO** Vander Heiden, J. A., Yaari, G., Uduman, M., Stern, J. N. H., O’Connor, K. C., Hafler, D. A., … Kleinstein, S. H. (2014). pRESTO: a toolkit for processing high-throughput sequencing raw reads of lymphocyte receptor repertoires. Bioinformatics, 30(13), 1930–1932. [https://doi.org/10.1093/bioinformatics/btu138](https://doi.org/10.1093/bioinformatics/btu138).
* **SHazaM, Change-O** Gupta, N. T., Vander Heiden, J. A., Uduman, M., Gadala-Maria, D., Yaari, G., & Kleinstein, S. H. (2015). Change-O: a toolkit for analyzing large-scale B cell immunoglobulin repertoire sequencing data: Table 1. Bioinformatics, 31(20), 3356–3358. [https://doi.org/10.1093/bioinformatics/btv359](https://doi.org/10.1093/bioinformatics/btv359).
* **Alakazam** Stern, J. N. H., Yaari, G., Vander Heiden, J. A., Church, G., Donahue, W. F., Hintzen, R. Q., … O’Connor, K. C. (2014). B cells populating the multiple sclerosis brain mature in the draining cervical lymph nodes. Science Translational Medicine, 6(248). [https://doi.org/10.1126/scitranslmed.3008879](https://doi.org/10.1126/scitranslmed.3008879).
* **TIgGER** Gadala-maria, D., Yaari, G., Uduman, M., & Kleinstein, S. H. (2015). Automated analysis of high-throughput B-cell sequencing data reveals a high frequency of novel immunoglobulin V gene segment alleles. Proceedings of the National Academy of Sciences, 112(8), 1–9. [https://doi.org/10.1073/pnas.1417683112](https://doi.org/10.1073/pnas.1417683112).
* **FastQC** Download: [https://www.bioinformatics.babraham.ac.uk/projects/fastqc/](https://www.bioinformatics.babraham.ac.uk/projects/fastqc/)
* **MultiQC** Ewels, P., Magnusson, M., Lundin, S., & Käller, M. (2016). MultiQC: summarize analysis results for multiple tools and samples in a single report. Bioinformatics , 32(19), 3047–3048. [https://doi.org/10.1093/bioinformatics/btw354](https://doi.org/10.1093/bioinformatics/btw354). Download: [https://multiqc.info/](https://multiqc.info/).<|MERGE_RESOLUTION|>--- conflicted
+++ resolved
@@ -33,11 +33,7 @@
 4. Start running your own analysis!
 
     ```bash
-<<<<<<< HEAD
-    nextflow run nf-core/bcellmagic -profile <docker/singularity/podman/conda/institute> --input "metasheet_test.tsv" --cprimers "CPrimers.fasta" --vprimers "VPrimers.fasta"
-=======
-    nextflow run nf-core/bcellmagic -profile <docker/singularity/podman/shifter/charliecloud/conda/institute> --input '*_R{1,2}.fastq.gz' --genome GRCh37
->>>>>>> 5be406b7
+    nextflow run nf-core/bcellmagic -profile <docker/singularity/podman/shifter/charliecloud/conda/institute> --input "metasheet_test.tsv" --cprimers "CPrimers.fasta" --vprimers "VPrimers.fasta"
     ```
 
 See [usage docs](https://nf-co.re/bcellmagic/usage) for all of the available options when running the pipeline.
