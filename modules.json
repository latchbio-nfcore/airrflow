{
    "name": "nf-core/airrflow",
    "homePage": "https://github.com/nf-core/airrflow",
    "repos": {
        "https://github.com/nf-core/modules.git": {
            "modules": {
                "nf-core": {
                    "custom/dumpsoftwareversions": {
                        "branch": "master",
                        "git_sha": "c8e35eb2055c099720a75538d1b8adb3fb5a464c",
<<<<<<< HEAD
                        "installed_by": ["modules"]
                    },
                    "fastp": {
                        "branch": "master",
                        "git_sha": "c8e35eb2055c099720a75538d1b8adb3fb5a464c",
=======
>>>>>>> ec2428c6
                        "installed_by": ["modules"]
                    },
                    "fastqc": {
                        "branch": "master",
                        "git_sha": "c8e35eb2055c099720a75538d1b8adb3fb5a464c",
                        "installed_by": ["modules"]
                    },
                    "multiqc": {
                        "branch": "master",
<<<<<<< HEAD
                        "git_sha": "ee80d14721e76e2e079103b8dcd5d57129e584ba",
=======
                        "git_sha": "c8e35eb2055c099720a75538d1b8adb3fb5a464c",
>>>>>>> ec2428c6
                        "installed_by": ["modules"]
                    }
                }
            }
        }
    }
}<|MERGE_RESOLUTION|>--- conflicted
+++ resolved
@@ -8,14 +8,11 @@
                     "custom/dumpsoftwareversions": {
                         "branch": "master",
                         "git_sha": "c8e35eb2055c099720a75538d1b8adb3fb5a464c",
-<<<<<<< HEAD
                         "installed_by": ["modules"]
                     },
                     "fastp": {
                         "branch": "master",
                         "git_sha": "c8e35eb2055c099720a75538d1b8adb3fb5a464c",
-=======
->>>>>>> ec2428c6
                         "installed_by": ["modules"]
                     },
                     "fastqc": {
@@ -25,11 +22,7 @@
                     },
                     "multiqc": {
                         "branch": "master",
-<<<<<<< HEAD
                         "git_sha": "ee80d14721e76e2e079103b8dcd5d57129e584ba",
-=======
-                        "git_sha": "c8e35eb2055c099720a75538d1b8adb3fb5a464c",
->>>>>>> ec2428c6
                         "installed_by": ["modules"]
                     }
                 }
