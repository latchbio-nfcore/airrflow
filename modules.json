--- conflicted
+++ resolved
@@ -7,16 +7,12 @@
                 "nf-core": {
                     "custom/dumpsoftwareversions": {
                         "branch": "master",
-<<<<<<< HEAD
                         "git_sha": "8022c68e7403eecbd8ba9c49496f69f8c49d50f0"
                     },
                     "fastp": {
                         "branch": "master",
-                        "git_sha": "1e49f31e93c56a3832833eef90a02d3cde5a3f7e"
-=======
-                        "git_sha": "5e34754d42cd2d5d248ca8673c0a53cdf5624905",
+                        "git_sha": "1e49f31e93c56a3832833eef90a02d3cde5a3f7e",
                         "installed_by": ["modules"]
->>>>>>> 3eec15c9
                     },
                     "fastqc": {
                         "branch": "master",
