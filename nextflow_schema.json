--- conflicted
+++ resolved
@@ -14,11 +14,14 @@
             "properties": {
                 "input": {
                     "type": "string",
-<<<<<<< HEAD
-                    "mimetype": "text/tsv",
-                    "fa_icon": "fas fa-table",
-                    "description": "Path to a tsv file providing paths to the fastq files for each sample and the necessary metadata for the analysis.",
-                    "help_text": "The input file includes important sample metadata and the path to the R1 and R2 fastq files, and index read file (I), if available. Please check the usage docs on information on how to create the input samplesheet."
+                    "format": "file-path",
+                    "exists": true,
+                    "mimetype": "text/csv",
+                    "pattern": "^\\S+\\.csv$",
+                    "schema": "assets/schema_input.json",
+                    "description": "Path to comma-separated file containing information about the samples in the experiment.",
+                    "help_text": "You will need to create a design file with information about the samples in your experiment before running the pipeline. Use this parameter to specify its location. It has to be a comma-separated file with 3 columns, and a header row. See [usage docs](https://nf-co.re/airrflow/usage#samplesheet-input).",
+                    "fa_icon": "fas fa-file-csv"
                 },
                 "mode": {
                     "type": "string",
@@ -26,15 +29,6 @@
                     "description": "Specify the processing mode for the pipeline. Available options are \"fastq\" and \"assembled\".",
                     "enum": ["fastq", "assembled"],
                     "fa_icon": "fas fa-terminal"
-=======
-                    "format": "file-path",
-                    "exists": true,
-                    "mimetype": "text/csv",
-                    "pattern": "^\\S+\\.csv$",
-                    "description": "Path to comma-separated file containing information about the samples in the experiment.",
-                    "help_text": "You will need to create a design file with information about the samples in your experiment before running the pipeline. Use this parameter to specify its location. It has to be a comma-separated file with 3 columns, and a header row. See [usage docs](https://nf-co.re/airrflow/usage#samplesheet-input).",
-                    "fa_icon": "fas fa-file-csv"
->>>>>>> 5d1ea048
                 },
                 "outdir": {
                     "type": "string",
@@ -410,17 +404,8 @@
                 },
                 "report_logo_img": {
                     "type": "string",
-<<<<<<< HEAD
                     "default": "${projectDir}/assets/nf-core-airrflow_logo_reports.png",
                     "description": "Custom logo for the EnchantR reports.",
-=======
-                    "format": "file-path",
-                    "exists": true,
-                    "mimetype": "text/plain",
-                    "pattern": "^\\S+\\.fn?a(sta)?(\\.gz)?$",
-                    "description": "Path to FASTA genome file.",
-                    "help_text": "This parameter is *mandatory* if `--genome` is not specified. If you don't have a BWA index available this will be generated for you automatically. Combine with `--save_reference` to save BWA index for future runs.",
->>>>>>> 5d1ea048
                     "fa_icon": "far fa-file-code"
                 },
                 "skip_report": {
