--- conflicted
+++ resolved
@@ -65,35 +65,6 @@
                     "description": "Path to fasta file containing the linker sequence, if no V-region primers were used but a linker sequence is present (e.g. 5' RACE SMARTer TAKARA protocol).",
                     "fa_icon": "fas fa-dna"
                 }
-<<<<<<< HEAD
-=======
-            },
-            "fa_icon": "fas fa-flask"
-        },
-        "databases_cache": {
-            "title": "Databases cache",
-            "type": "object",
-            "description": "Define the paths to the igblast and IMGT databases if you have them cached.",
-            "default": "",
-            "properties": {
-                "igblast_base": {
-                    "type": "string",
-                    "description": "Path to the cached igblast database.",
-                    "help_text": "If it is not provided, the database will be newly downloaded.",
-                    "fa_icon": "fas fa-database"
-                },
-                "imgtdb_base": {
-                    "type": "string",
-                    "description": "Path to the cached igblast database.",
-                    "help_text": "If it is not provided, the database will be newly downloaded.",
-                    "fa_icon": "fas fa-database"
-                },
-                "save_databases": {
-                    "type": "boolean",
-                    "description": "Save databases so you can use the cache in future runs.",
-                    "fa_icon": "fas fa-file-download"
-                }
->>>>>>> 04c0566e
             },
             "fa_icon": "fas fa-flask"
         },
@@ -176,10 +147,6 @@
             "help_text": "The pipeline requires indication of UMI barcode treatment (for identifying unique transcripts). These barcodes are typically read from an index file but sometimes can be provided merged with the start of the R1 or R2 reads. If provided in an additional index file, set the `--index_file` parameter, if provided merged with the R1 or R2 reads, set the `--umi_position` parameter. Specify the UMI barcode length with the `--umi_length` parameter. If no UMI barcodes are present, specify `--umi_length = 0` to use the sans-UMI subworkflow.",
             "fa_icon": "fas fa-barcode"
         },
-<<<<<<< HEAD
-        "sequence_assembly_options": {
-            "title": "Sequence assembly options",
-=======
         "adapter_trimming": {
             "title": "Adapter trimming",
             "type": "object",
@@ -235,9 +202,8 @@
                 }
             }
         },
-        "presto_options": {
-            "title": "pRESTO options",
->>>>>>> 04c0566e
+        "sequence_assembly_options": {
+            "title": "sequence assembly options",
             "type": "object",
             "description": "Options for the pRESTO sequence assembly processes",
             "default": "",
@@ -341,17 +307,11 @@
                 },
                 "detect_contamination": {
                     "type": "boolean",
-<<<<<<< HEAD
                     "fa_icon": "fas fa-search",
                     "description": "Whether to run the process to detect contamination."
-=======
-                    "description": "Skip repertoire analysis and report generation",
-                    "fa_icon": "fas fa-angle-double-right"
->>>>>>> 04c0566e
                 },
                 "remove_chimeric": {
                     "type": "boolean",
-<<<<<<< HEAD
                     "default": true,
                     "description": "Whether to apply the chimera removal filter.",
                     "fa_icon": "fas fa-minus-square"
@@ -370,14 +330,9 @@
                     "default": "auto",
                     "fa_icon": "fab fa-pagelines",
                     "description": "Set the clustering threshold Hamming distance value. Default: 'auto'"
-=======
-                    "description": "Skip clonal lineage analysis and lineage tree plotting.",
-                    "fa_icon": "fas fa-angle-double-right"
->>>>>>> 04c0566e
                 },
                 "skip_lineage": {
                     "type": "boolean",
-<<<<<<< HEAD
                     "description": "Skip clonal lineage analysis and lineage tree plotting.",
                     "fa_icon": "fas fa-angle-double-right"
                 },
@@ -403,9 +358,6 @@
                     "type": "string",
                     "default": "false",
                     "description": "Skip report of EnchantR DefineClones for all samples together.",
-=======
-                    "description": "Skip multiqc report",
->>>>>>> 04c0566e
                     "fa_icon": "fas fa-angle-double-right"
                 }
             },
@@ -695,14 +647,10 @@
             "$ref": "#/definitions/umi_barcode_handling"
         },
         {
-<<<<<<< HEAD
+            "$ref": "#/definitions/adapter_trimming"
+        },
+        {
             "$ref": "#/definitions/sequence_assembly_options"
-=======
-            "$ref": "#/definitions/adapter_trimming"
-        },
-        {
-            "$ref": "#/definitions/presto_options"
->>>>>>> 04c0566e
         },
         {
             "$ref": "#/definitions/vdj_annotation_options"
