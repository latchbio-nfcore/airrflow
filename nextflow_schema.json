--- conflicted
+++ resolved
@@ -117,17 +117,11 @@
                 },
                 "umi_length": {
                     "type": "integer",
-<<<<<<< HEAD
                     "description": "UMI barcode length in nucleotides."
                 },
                 "umi_start": {
                     "type": "integer",
                     "description": "UMI barcode start position."
-=======
-                    "description": "UMI barcode length in nucleotides.",
-                    "fa_icon": "fas fa-ruler-horizontal",
-                    "default": "0"
->>>>>>> 988222dd
                 }
             },
             "help_text": "The pipeline requires UMI barcodes for identifying unique\ntranscripts. These barcodes are typically read from an index file but sometimes can be provided merged with the start of the R1 or R2 reads. If provided in an additional index file, set the `--index_file` parameter, if provided merged with the R1 or R2 reads, set the `--umi_position` parameter. Specify the UMI barcode length with the `--umi_length` parameter.",
