{
    "$schema": "http://json-schema.org/draft-07/schema",
    "$id": "https://raw.githubusercontent.com/nf-core/airrflow/master/nextflow_schema.json",
    "title": "nf-core/airrflow pipeline parameters",
    "description": "B and T cell repertoire analysis pipeline with the Immcantation framework.",
    "type": "object",
    "definitions": {
        "input_output_options": {
            "title": "Input/output options",
            "type": "object",
            "fa_icon": "fas fa-terminal",
            "description": "Define where the pipeline should find input data and save output data.",
            "required": ["input", "outdir"],
            "properties": {
                "input": {
                    "type": "string",
                    "format": "file-path",
                    "exists": true,
                    "mimetype": "text/csv",
                    "pattern": "^\\S+\\.tsv$",
                    "schema": "assets/schema_input.json",
                    "description": "Path to comma-separated file containing information about the samples in the experiment.",
                    "help_text": "You will need to create a design file with information about the samples in your experiment before running the pipeline. Use this parameter to specify its location. It has to be a comma-separated file with 3 columns, and a header row. See [usage docs](https://nf-co.re/airrflow/usage#samplesheet-input).",
                    "fa_icon": "fas fa-file-csv"
                },
                "mode": {
                    "type": "string",
                    "default": "fastq",
                    "description": "Specify the processing mode for the pipeline. Available options are \"fastq\" and \"assembled\".",
                    "enum": ["fastq", "assembled"],
                    "fa_icon": "fas fa-terminal"
                },
                "outdir": {
                    "type": "string",
                    "format": "directory-path",
                    "description": "The output directory where the results will be saved. You have to use absolute paths to storage on Cloud infrastructure.",
                    "fa_icon": "fas fa-folder-open"
                },
                "email": {
                    "type": "string",
                    "description": "Email address for completion summary.",
                    "fa_icon": "fas fa-envelope",
                    "help_text": "Set this parameter to your e-mail address to get a summary e-mail with details of the run sent to you when the workflow exits. If set in your user config file (`~/.nextflow/config`) then you don't need to specify this on the command line for every run.",
                    "pattern": "^([a-zA-Z0-9_\\-\\.]+)@([a-zA-Z0-9_\\-\\.]+)\\.([a-zA-Z]{2,5})$"
                },
                "miairr": {
                    "type": "string",
                    "default": "${projectDir}/assets/reveal/mapping_MiAIRR_BioSample_v1.3.1.tsv",
                    "description": "Path to MiAIRR-BioSample mapping",
                    "fa_icon": "fas fa-table"
                }
            }
        },
        "protocol": {
            "title": "Protocol",
            "type": "object",
            "description": "Experimental protocol used to generate the data",
            "default": "",
            "properties": {
                "library_generation_method": {
                    "type": "string",
                    "fa_icon": "fas fa-flask",
                    "description": "Protocol used for the V(D)J amplicon sequencing library generation.",
<<<<<<< HEAD
                    "enum": ["specific_pcr_umi", "specific_pcr", "dt_5p_race", "dt_5p_race_umi", "specific_pcr_5p_race_umi"],
=======
                    "enum": ["dt_5p_race", "dt_5p_race_umi", "specific_pcr", "specific_pcr_umi"],
>>>>>>> 4bf4f7dc
                    "help_text": "Available protocols are:\n- `specific_pcr_umi`: RT-PCR using transcript-specific primers containing UMIs.\n- `specific_pcr`: RT-PCR using transcript-specific primers.\n- `dt_5p_race_umi`: 5\u2019-RACE PCR using oligo-dT primers and template switch primers containing UMI.\n- `dt_5p_race`: 5\u2019-RACE PCR (i.e. RT is followed by a template switch (TS) step) using oligo-dT primers."
                },
                "race_linker": {
                    "type": "string",
                    "description": "Path to fasta file containing the linker sequence, if no V-region primers were used but a linker sequence is present (e.g. 5' RACE SMARTer TAKARA protocol).",
                    "fa_icon": "fas fa-dna"
                }
            },
            "fa_icon": "fas fa-flask"
        },
        "primer_handling": {
            "title": "Primer handling",
            "type": "object",
            "description": "Define the primer region start and how to deal with the primer alignment.",
            "default": "",
            "properties": {
                "vprimers": {
                    "type": "string",
                    "fa_icon": "fas fa-dna",
                    "description": "Path to a fasta file containinc the V-region primer sequences."
                },
                "cprimers": {
                    "type": "string",
                    "fa_icon": "fas fa-dna",
                    "description": "Path to a fasta file containing the C-region primer sequences."
                },
                "vprimer_start": {
                    "type": "integer",
                    "description": "Start position of V region primers (without counting the UMI barcode).",
                    "fa_icon": "fas fa-dna",
                    "default": 0
                },
                "cprimer_start": {
                    "type": "integer",
                    "description": "Start position of C region primers (without counting the UMI barcode).",
                    "fa_icon": "fas fa-dna",
                    "default": 0
                },
                "cprimer_position": {
                    "type": "string",
                    "default": "R1",
                    "fa_icon": "fas fa-dna",
                    "description": "Indicate if C region primers are in the R1 or R2 reads.",
                    "enum": ["R1", "R2"]
                },
                "primer_revpr": {
                    "type": "boolean",
                    "description": "Specify to match the tail-end of the sequence against the reverse complement of the primers. This also reverses the behavior of the --start argument, such that start position is relative to the tail-end of the sequence. (default: False)Maximum scoring error for the Presto MaxPrimer process for the C and/or V region primers identification.",
                    "fa_icon": "fas fa-dna"
                }
            },
            "fa_icon": "fas fa-dna"
        },
        "umi_barcode_handling": {
            "title": "UMI barcode handling",
            "type": "object",
            "description": "Define how UMI barcodes should be treated.",
            "default": "",
            "properties": {
                "umi_position": {
                    "type": "string",
                    "default": "R1",
                    "description": "Indicate if UMI indices are recorded in the R1 (default) or R1 fastq file.",
                    "help_text": "The pipeline requires UMI barcodes for identifying unique transcripts. These barcodes are typically read from an index file but sometimes can be provided merged with the start of the R1 or R2 reads. If provided in an additional index file, set the `--index_file` parameter, if provided merged with the R1 or R2 reads, set the `--umi_position` parameter to R1 or R2, respectively.",
                    "enum": ["R1", "R2"],
                    "fa_icon": "fas fa-barcode"
                },
                "umi_length": {
                    "type": "integer",
                    "description": "UMI barcode length in nucleotides. Set to 0 if no UMIs present.",
                    "fa_icon": "fas fa-barcode",
                    "default": -1
                },
                "umi_start": {
                    "type": "integer",
                    "description": "UMI barcode start position in the index read.",
                    "fa_icon": "fas fa-barcode",
                    "default": 0
                },
                "index_file": {
                    "type": "boolean",
                    "description": "Indicate if UMI indices are recorded in a separate index file.",
                    "help_text": "Set to `true` if UMI barcodes are to be read from a separate Illumina index fastq file. If Illumina indices and UMI barcodes are already integrated into the R1 reads, leave the default `--index_file false`.\n\nThe pipeline requires UMI barcodes for identifying unique transcripts. These barcodes are typically read from an index file but sometimes can be provided merged with the start of the R1 or R2 reads. If provided in an additional index file, set the `--index_file` parameter, if provided merged with the R1 or R2 reads, set the `--umi_position` parameter.",
                    "fa_icon": "fas fa-barcode"
                }
            },
            "help_text": "The pipeline requires indication of UMI barcode treatment (for identifying unique transcripts). These barcodes are typically read from an index file but sometimes can be provided merged with the start of the R1 or R2 reads. If provided in an additional index file, set the `--index_file` parameter, if provided merged with the R1 or R2 reads, set the `--umi_position` parameter. Specify the UMI barcode length with the `--umi_length` parameter. If no UMI barcodes are present, specify `--umi_length = 0` to use the sans-UMI subworkflow.",
            "fa_icon": "fas fa-barcode"
        },
        "adapter_trimming": {
            "title": "Adapter trimming",
            "type": "object",
            "description": "Options for adapter trimming and read clipping",
            "default": "",
            "fa_icon": "fas fa-cut",
            "properties": {
                "trim_fastq": {
                    "type": "boolean",
                    "default": true,
                    "description": "Whether to trim adapters in fastq reads with fastp.",
                    "help_text": "By default adapters will be auto-detected, but adapter sequences can also be provided in a `fasta` file with the `--adapter_fasta` option.",
                    "fa_icon": "fas fa-cut"
                },
                "adapter_fasta": {
                    "type": "string",
                    "fa_icon": "fas fa-file",
                    "description": "Fasta file with adapter sequences to be trimmed."
                },
                "clip_r1": {
                    "type": "integer",
                    "default": 0,
                    "description": "Number of bases to clip 5' in R1 reads.",
                    "fa_icon": "fas fa-cut"
                },
                "clip_r2": {
                    "type": "integer",
                    "default": 0,
                    "description": "Number of bases to clip 5' in R2 reads.",
                    "fa_icon": "fas fa-cut"
                },
                "three_prime_clip_r1": {
                    "type": "integer",
                    "default": 0,
                    "description": "Number of bases to clip 3' in R1 reads.",
                    "fa_icon": "fas fa-cut"
                },
                "three_prime_clip_r2": {
                    "type": "integer",
                    "default": 0,
                    "description": "Number of bases to clip 3' in R2 reads.",
                    "fa_icon": "fas fa-cut"
                },
                "trim_nextseq": {
                    "type": "boolean",
                    "description": "Trim adapters specific for Nextseq sequencing",
                    "fa_icon": "fas fa-cut"
                },
                "save_trimmed": {
                    "type": "boolean",
                    "description": "Option to save trimmed reads.",
                    "fa_icon": "far fa-save"
                }
            }
        },
        "sequence_assembly_options": {
            "title": "sequence assembly options",
            "type": "object",
            "description": "Options for the pRESTO sequence assembly processes",
            "default": "",
            "properties": {
                "filterseq_q": {
                    "type": "integer",
                    "default": 20,
                    "description": "Quality threshold for pRESTO FilterSeq sequence filtering.",
                    "fa_icon": "fas fa-filter"
                },
                "primer_maxerror": {
                    "type": "number",
                    "default": 0.2,
                    "description": "Maximum primer scoring error in the pRESTO MaskPrimer step for the C and/or V region primers identification.",
                    "fa_icon": "fas fa-align-center"
                },
                "primer_consensus": {
                    "type": "number",
                    "default": 0.6,
                    "description": "Maximum error for building the primer consensus in the pRESTO Buildconsensus step.",
                    "fa_icon": "fas fa-align-center"
                },
                "primer_mask_mode": {
                    "type": "string",
                    "default": "cut",
                    "description": "Masking mode for the pRESTO MaskPrimer step. Available: cut, mask, trim, tag.",
                    "enum": ["cut", "mask", "tag", "trim"],
                    "help_text": "The primer masking modes will perform the following actions:\n\n* `cut`: remove both the primer region and the preceding sequence.\n* `mask`: replace the primer region with Ns and remove the preceding sequence.\n* `trim`: remove the region preceding the primer, but leave the primer region intact.\n* `tag`: leave the input sequence unmodified.",
                    "fa_icon": "fas fa-mask"
                },
                "buildconsensus_maxerror": {
                    "type": "number",
                    "default": 0.1,
                    "fa_icon": "fas fa-align-center",
                    "description": "Maximum error for building the sequence consensus in the pRESTO BuildConsensus step."
                },
                "buildconsensus_maxgap": {
                    "type": "number",
                    "default": 0.5,
                    "fa_icon": "fas fa-align-center",
                    "description": "Maximum gap for building the sequence consensus in the pRESTO BuildConsensus step."
                },
                "cluster_sets": {
                    "type": "boolean",
                    "default": true,
                    "fa_icon": "fas fa-layer-group",
                    "description": "Cluster sequences by similarity regardless of any annotation with pRESTO ClusterSets and annotate the cluster ID additionally to the UMI barcode."
                }
            },
            "fa_icon": "fas fa-align-center"
        },
        "vdj_annotation_options": {
            "title": "VDJ annotation options",
            "type": "object",
            "description": "Options for the VDJ annotation processes.",
            "default": "",
            "properties": {
                "reassign": {
                    "type": "boolean",
                    "default": true,
                    "description": "Whether to reassign genes if the input file is an AIRR formatted tabulated file.",
                    "fa_icon": "fas fa-redo"
                },
                "productive_only": {
                    "type": "boolean",
                    "default": true,
                    "description": "Subset to productive  sequences.",
                    "fa_icon": "fab fa-product-hunt"
                },
                "save_databases": {
                    "type": "boolean",
                    "description": "Save databases so you can use the cache in future runs.",
                    "fa_icon": "fas fa-file-download"
                },
                "imgtdb_base": {
                    "type": "string",
                    "description": "Path to the cached IMGT database.",
                    "help_text": "By default, we provide a pre-downloaded version of the IMGT database. It is also possible to provide a custom IMGT reference database. To fetch a fresh version of IMGT, set the `--fetch_imgt` parameter instead.",
                    "fa_icon": "fas fa-database"
                },
                "igblast_base": {
                    "type": "string",
                    "description": "Path to the cached igblast database.",
                    "help_text": "By default, we provide a pre-downloaded version of the IMGT database. It is also possible to provide a custom IMGT reference database. To fetch a fresh version of IMGT, set the `--fetch_imgt` parameter instead.",
                    "fa_icon": "fas fa-database"
                },
                "fetch_imgt": {
                    "type": "boolean",
                    "description": "Set this flag to fetch the IMGT reference data at runtime.",
                    "fa_icon": "fas fa-cloud-download-alt"
                }
            },
            "fa_icon": "fas fa-edit"
        },
        "bulk_filtering_options": {
            "title": "Bulk filtering options",
            "type": "object",
            "description": "Options for bulk sequence filtering after VDJ assignment.",
            "default": "",
            "properties": {
                "collapseby": {
                    "type": "string",
                    "description": "Name of the field used to collapse duplicated sequences.",
                    "fa_icon": "fas fa-compress-alt",
                    "default": "sample_id"
                },
                "detect_contamination": {
                    "type": "boolean",
                    "fa_icon": "fas fa-search",
                    "description": "Whether to run the process to detect contamination."
                },
                "remove_chimeric": {
                    "type": "boolean",
                    "description": "Whether to apply the chimera removal filter.",
                    "fa_icon": "fas fa-minus-square"
                }
            },
            "fa_icon": "fas fa-filter"
        },
        "clonal_analysis_options": {
            "title": "Clonal analysis options",
            "type": "object",
            "description": "Define how the B-cell clonal trees should be calculated.",
            "default": "",
            "properties": {
                "clonal_threshold": {
                    "oneOf": [
                        {
                            "type": "string",
                            "enum": ["auto"]
                        },
                        {
                            "type": "number",
                            "minimum": 0
                        }
                    ],
                    "type": ["string", "number"],
                    "default": "auto",
                    "fa_icon": "fab fa-pagelines",
                    "description": "Set the clustering threshold Hamming distance value. Default: 'auto'"
                },
                "skip_lineage": {
                    "type": "boolean",
                    "description": "Skip clonal lineage analysis and lineage tree plotting.",
                    "fa_icon": "fas fa-angle-double-right"
                },
                "cloneby": {
                    "type": "string",
                    "default": "subject_id",
                    "description": "Name of the field used to group data files to identify clones.",
                    "fa_icon": "fab fa-pagelines"
                },
                "crossby": {
                    "type": "string",
                    "default": "subject_id",
                    "description": "Name of the field used to identify external groups used to identify a clonal threshold.",
                    "fa_icon": "fab fa-pagelines"
                },
                "igphyml": {
                    "type": "string",
                    "default": "/usr/local/share/igphyml/src/igphyml",
                    "description": "Path to IgPhyml executable.",
                    "fa_icon": "fas fa-file"
                },
                "singlecell": {
                    "type": "string",
                    "default": "single_cell",
                    "description": "Name of the field used to determine if a sample is single cell sequencing or not.",
                    "fa_icon": "fas fa-border-all"
                },
                "skip_all_clones_report": {
                    "type": "boolean",
                    "description": "Skip report of EnchantR DefineClones for all samples together.",
                    "fa_icon": "fas fa-angle-double-right"
                },
                "skip_report_threshold": {
                    "type": "boolean",
                    "description": "Skip report of EnchantR FindThreshold for all samples together.",
                    "fa_icon": "fas fa-angle-double-right"
                }
            },
            "help_text": "By default, the pipeline will define clones for each of the samples, as two sequences having the same V-gene assignment, C-gene assignment, J-gene assignment, and junction length. Additionally, the similarity of the CDR3 sequences will be assessed by Hamming distances. \n\nA distance threshold for determining if two sequences come from the same clone or not is automatically determined by the process find threshold. Alternatively, a hamming distance threshold can be  manually set by setting the `--clonal_threshold` parameter.",
            "fa_icon": "fab fa-pagelines"
        },
        "single_cell_analysis_options": {
            "title": "Single cell analysis options",
            "type": "object",
            "description": "Options specific for raw single cell input.",
            "default": "",
            "properties": {
                "reference_10x": {
                    "type": "string",
                    "description": "Path to the reference directory required by cellranger.",
                    "help_text": "See for [IMGT](https://support.10xgenomics.com/single-cell-vdj/software/pipelines/latest/advanced/references#imgt) or [default](https://www.10xgenomics.com/support/software/cell-ranger/downloads).",
                    "fa_icon": "fas fa-database"
                }
            },
            "help_text": "By default, the pipeline will define clones for each of the samples, as two sequences having the same V-gene assignment, C-gene assignment, J-gene assignment, and junction length. Additionally, the similarity of the CDR3 sequences will be assessed by Hamming distances. \n\nA distance threshold for determining if two sequences come from the same clone or not is automatically determined by the process find threshold. Alternatively, a hamming distance threshold can be  manually set by setting the `--clonal_threshold` parameter.",
            "fa_icon": "fab fa-pagelines"
        },
        "report_options": {
            "title": "Report options",
            "type": "object",
            "description": "",
            "default": "",
            "properties": {
                "report_rmd": {
                    "type": "string",
                    "default": "${projectDir}/assets/repertoire_comparison.Rmd",
                    "description": "Custom report Rmarkdown file.",
                    "fa_icon": "far fa-file-code"
                },
                "report_css": {
                    "type": "string",
                    "default": "${projectDir}/assets/nf-core_style.css",
                    "description": "Custom report style file in css format.",
                    "fa_icon": "far fa-file-code"
                },
                "report_logo": {
                    "type": "string",
                    "default": "${projectDir}/assets/nf-core-airrflow_logo_light.png",
                    "description": "Custom logo for the report.",
                    "fa_icon": "far fa-file-code"
                },
                "report_logo_img": {
                    "type": "string",
                    "default": "${projectDir}/assets/nf-core-airrflow_logo_reports.png",
                    "description": "Custom logo for the EnchantR reports.",
                    "fa_icon": "far fa-file-code"
                },
                "skip_report": {
                    "type": "boolean",
                    "description": "Skip repertoire analysis and report generation.",
                    "fa_icon": "fas fa-angle-double-right"
                },
                "skip_multiqc": {
                    "type": "boolean",
                    "description": "Skip multiqc report.",
                    "fa_icon": "fas fa-angle-double-right"
                }
            },
            "fa_icon": "far fa-file-code"
        },
        "reference_genome_options": {
            "title": "Reference genome options",
            "type": "object",
            "fa_icon": "fas fa-dna",
            "description": "Options for the reference genome indices used to align reads.",
            "properties": {
                "igenomes_base": {
                    "type": "string",
                    "format": "directory-path",
                    "description": "Directory / URL base for iGenomes references.",
                    "default": "s3://ngi-igenomes/igenomes",
                    "fa_icon": "fas fa-cloud-download-alt",
                    "hidden": true
                },
                "igenomes_ignore": {
                    "type": "boolean",
                    "description": "Do not load the iGenomes reference config.",
                    "fa_icon": "fas fa-ban",
                    "hidden": true,
                    "help_text": "Do not load `igenomes.config` when running the pipeline. You may choose this option if you observe clashes between custom parameters and those supplied in `igenomes.config`.",
                    "default": true
                }
            }
        },
        "institutional_config_options": {
            "title": "Institutional config options",
            "type": "object",
            "fa_icon": "fas fa-university",
            "description": "Parameters used to describe centralised config profiles. These should not be edited.",
            "help_text": "The centralised nf-core configuration profiles use a handful of pipeline parameters to describe themselves. This information is then printed to the Nextflow log when you run a pipeline. You should not need to change these values when you run a pipeline.",
            "properties": {
                "custom_config_version": {
                    "type": "string",
                    "description": "Git commit id for Institutional configs.",
                    "default": "master",
                    "hidden": true,
                    "fa_icon": "fas fa-users-cog"
                },
                "custom_config_base": {
                    "type": "string",
                    "description": "Base directory for Institutional configs.",
                    "default": "https://raw.githubusercontent.com/nf-core/configs/master",
                    "hidden": true,
                    "help_text": "If you're running offline, Nextflow will not be able to fetch the institutional config files from the internet. If you don't need them, then this is not a problem. If you do need them, you should download the files from the repo and tell Nextflow where to find them with this parameter.",
                    "fa_icon": "fas fa-users-cog"
                },
                "config_profile_name": {
                    "type": "string",
                    "description": "Institutional config name.",
                    "hidden": true,
                    "fa_icon": "fas fa-users-cog"
                },
                "config_profile_description": {
                    "type": "string",
                    "description": "Institutional config description.",
                    "hidden": true,
                    "fa_icon": "fas fa-users-cog"
                },
                "config_profile_contact": {
                    "type": "string",
                    "description": "Institutional config contact information.",
                    "hidden": true,
                    "fa_icon": "fas fa-users-cog"
                },
                "config_profile_url": {
                    "type": "string",
                    "description": "Directory to keep pipeline Nextflow logs and reports.",
                    "default": "${params.outdir}/pipeline_info",
                    "fa_icon": "fas fa-cogs",
                    "hidden": true
                }
            }
        },
        "max_job_request_options": {
            "title": "Max job request options",
            "type": "object",
            "fa_icon": "fas fa-microchip",
            "description": "Set the top limit for requested resources for any single job.",
            "help_text": "If you are running on a smaller system, a pipeline step requesting more resources than are available may cause Nextflow to stop the run with an error. These options allow you to cap the maximum resources requested by any single job so that the pipeline will run on your system.\n\nNote that you can not _increase_ the resources requested by any job using these options. For that you will need your own configuration file. See [the nf-core website](https://nf-co.re/usage/configuration) for details.",
            "properties": {
                "max_cpus": {
                    "type": "integer",
                    "description": "Maximum number of CPUs that can be requested for any single job.",
                    "default": 16,
                    "fa_icon": "fas fa-microchip",
                    "hidden": true,
                    "help_text": "Use to set an upper-limit for the CPU requirement for each process. Should be an integer e.g. `--max_cpus 1`"
                },
                "max_memory": {
                    "type": "string",
                    "description": "Maximum amount of memory that can be requested for any single job.",
                    "default": "128.GB",
                    "fa_icon": "fas fa-memory",
                    "pattern": "^\\d+(\\.\\d+)?\\.?\\s*(K|M|G|T)?B$",
                    "hidden": true,
                    "help_text": "Use to set an upper-limit for the memory requirement for each process. Should be a string in the format integer-unit e.g. `--max_memory '8.GB'`"
                },
                "max_time": {
                    "type": "string",
                    "description": "Maximum amount of time that can be requested for any single job.",
                    "default": "240.h",
                    "fa_icon": "far fa-clock",
                    "pattern": "^(\\d+\\.?\\s*(s|m|h|d|day)\\s*)+$",
                    "hidden": true,
                    "help_text": "Use to set an upper-limit for the time requirement for each process. Should be a string in the format integer-unit e.g. `--max_time '2.h'`"
                }
            }
        },
        "generic_options": {
            "title": "Generic options",
            "type": "object",
            "fa_icon": "fas fa-file-import",
            "description": "Less common options for the pipeline, typically set in a config file.",
            "help_text": "These options are common to all nf-core pipelines and allow you to customise some of the core preferences for how the pipeline runs.\n\nTypically these options would be set in a Nextflow config file loaded for all pipeline runs, such as `~/.nextflow/config`.",
            "properties": {
                "help": {
                    "type": "boolean",
                    "description": "Display help text.",
                    "fa_icon": "fas fa-question-circle",
                    "hidden": true
                },
                "version": {
                    "type": "boolean",
                    "description": "Display version and exit.",
                    "fa_icon": "fas fa-question-circle",
                    "hidden": true
                },
                "publish_dir_mode": {
                    "type": "string",
                    "default": "copy",
                    "description": "Method used to save pipeline results to output directory.",
                    "help_text": "The Nextflow `publishDir` option specifies which intermediate files should be saved to the output directory. This option tells the pipeline what method should be used to move these files. See [Nextflow docs](https://www.nextflow.io/docs/latest/process.html#publishdir) for details.",
                    "fa_icon": "fas fa-copy",
                    "enum": ["symlink", "rellink", "link", "copy", "copyNoFollow", "move"],
                    "hidden": true
                },
                "email_on_fail": {
                    "type": "string",
                    "description": "Email address for completion summary, only when pipeline fails.",
                    "fa_icon": "fas fa-exclamation-triangle",
                    "pattern": "^([a-zA-Z0-9_\\-\\.]+)@([a-zA-Z0-9_\\-\\.]+)\\.([a-zA-Z]{2,5})$",
                    "help_text": "An email address to send a summary email to when the pipeline is completed - ONLY sent if the pipeline does not exit successfully.",
                    "hidden": true
                },
                "plaintext_email": {
                    "type": "boolean",
                    "description": "Send plain-text email instead of HTML.",
                    "fa_icon": "fas fa-remove-format",
                    "hidden": true
                },
                "multiqc_title": {
                    "type": "string",
                    "description": "MultiQC report title. Printed as page header, used for filename if not otherwise specified.",
                    "fa_icon": "fas fa-file-signature"
                },
                "max_multiqc_email_size": {
                    "type": "string",
                    "description": "File size limit when attaching MultiQC reports to summary emails.",
                    "pattern": "^\\d+(\\.\\d+)?\\.?\\s*(K|M|G|T)?B$",
                    "default": "25.MB",
                    "fa_icon": "fas fa-file-upload",
                    "hidden": true
                },
                "monochrome_logs": {
                    "type": "boolean",
                    "description": "Do not use coloured log outputs.",
                    "fa_icon": "fas fa-palette",
                    "hidden": true
                },
                "hook_url": {
                    "type": "string",
                    "description": "Incoming hook URL for messaging service",
                    "fa_icon": "fas fa-people-group",
                    "help_text": "Incoming hook URL for messaging service. Currently, MS Teams and Slack are supported.",
                    "hidden": true
                },
                "multiqc_config": {
                    "type": "string",
                    "format": "file-path",
                    "description": "Custom config file to supply to MultiQC.",
                    "fa_icon": "fas fa-cog",
                    "hidden": true
                },
                "multiqc_logo": {
                    "type": "string",
                    "description": "Custom logo file to supply to MultiQC. File name must also be set in the MultiQC config file",
                    "fa_icon": "fas fa-image",
                    "hidden": true
                },
                "multiqc_methods_description": {
                    "type": "string",
                    "description": "Custom MultiQC yaml file containing HTML including a methods description.",
                    "fa_icon": "fas fa-cog"
                },
                "validate_params": {
                    "type": "boolean",
                    "description": "Boolean whether to validate parameters against the schema at runtime",
                    "default": true,
                    "fa_icon": "fas fa-check-square",
                    "hidden": true
                },
                "validationShowHiddenParams": {
                    "type": "boolean",
                    "fa_icon": "far fa-eye-slash",
                    "description": "Show all params when using `--help`",
                    "hidden": true,
                    "help_text": "By default, parameters set as _hidden_ in the schema are not shown on the command line when a user runs with `--help`. Specifying this option will tell the pipeline to show all parameters."
                },
                "validationFailUnrecognisedParams": {
                    "type": "boolean",
                    "fa_icon": "far fa-check-circle",
                    "description": "Validation of parameters fails when an unrecognised parameter is found.",
                    "hidden": true,
                    "help_text": "By default, when an unrecognised parameter is found, it returns a warinig."
                },
                "validationLenientMode": {
                    "type": "boolean",
                    "fa_icon": "far fa-check-circle",
                    "description": "Validation of parameters in lenient more.",
                    "hidden": true,
                    "help_text": "Allows string values that are parseable as numbers or booleans. For further information see [JSONSchema docs](https://github.com/everit-org/json-schema#lenient-mode)."
                }
            }
        }
    },
    "allOf": [
        {
            "$ref": "#/definitions/input_output_options"
        },
        {
            "$ref": "#/definitions/protocol"
        },
        {
            "$ref": "#/definitions/primer_handling"
        },
        {
            "$ref": "#/definitions/umi_barcode_handling"
        },
        {
            "$ref": "#/definitions/adapter_trimming"
        },
        {
            "$ref": "#/definitions/sequence_assembly_options"
        },
        {
            "$ref": "#/definitions/vdj_annotation_options"
        },
        {
            "$ref": "#/definitions/bulk_filtering_options"
        },
        {
            "$ref": "#/definitions/clonal_analysis_options"
        },
        {
            "$ref": "#/definitions/report_options"
        },
        {
            "$ref": "#/definitions/reference_genome_options"
        },
        {
            "$ref": "#/definitions/institutional_config_options"
        },
        {
            "$ref": "#/definitions/max_job_request_options"
        },
        {
            "$ref": "#/definitions/generic_options"
        }
    ]
}<|MERGE_RESOLUTION|>--- conflicted
+++ resolved
@@ -61,11 +61,7 @@
                     "type": "string",
                     "fa_icon": "fas fa-flask",
                     "description": "Protocol used for the V(D)J amplicon sequencing library generation.",
-<<<<<<< HEAD
                     "enum": ["specific_pcr_umi", "specific_pcr", "dt_5p_race", "dt_5p_race_umi", "specific_pcr_5p_race_umi"],
-=======
-                    "enum": ["dt_5p_race", "dt_5p_race_umi", "specific_pcr", "specific_pcr_umi"],
->>>>>>> 4bf4f7dc
                     "help_text": "Available protocols are:\n- `specific_pcr_umi`: RT-PCR using transcript-specific primers containing UMIs.\n- `specific_pcr`: RT-PCR using transcript-specific primers.\n- `dt_5p_race_umi`: 5\u2019-RACE PCR using oligo-dT primers and template switch primers containing UMI.\n- `dt_5p_race`: 5\u2019-RACE PCR (i.e. RT is followed by a template switch (TS) step) using oligo-dT primers."
                 },
                 "race_linker": {
