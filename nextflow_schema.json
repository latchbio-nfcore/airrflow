--- conflicted
+++ resolved
@@ -181,11 +181,7 @@
                     "fa_icon": "fas fa-barcode"
                 }
             },
-<<<<<<< HEAD
             "help_text": "The pipeline requires indication of UMI barcode treatment (for identifying unique transcripts). These barcodes are typically read from an index file but sometimes can be provided merged with the start of the R1 or R2 reads. If provided in an additional index file, set the `--index_file` parameter, if provided merged with the R1 or R2 reads, set the `--umi_position` parameter. Specify the UMI barcode length with the `--umi_length` parameter. If no UMI barcodes are present, specify `--umi_length = 0` to use the sans-UMI subworkflow.",
-=======
-            "help_text": "The pipeline requires UMI barcodes for identifying unique\ntranscripts. These barcodes are typically read from an index file but sometimes can be provided merged with the start of the R1 or R2 reads. If provided in an additional index file, set the `--index_file` parameter, if provided merged with the R1 or R2 reads, set the `--umi_position` parameter. Specify the UMI barcode length with the `--umi_length` parameter.",
->>>>>>> 69681e0d
             "fa_icon": "fas fa-barcode"
         },
         "presto_options": {
