--- conflicted
+++ resolved
@@ -338,8 +338,6 @@
                         "move"
                     ]
                 },
-<<<<<<< HEAD
-=======
                 "validate_params": {
                     "type": "boolean",
                     "description": "Boolean whether to validate parameters against the schema at runtime",
@@ -347,7 +345,6 @@
                     "fa_icon": "fas fa-check-square",
                     "hidden": true
                 },
->>>>>>> 9da9685b
                 "email_on_fail": {
                     "type": "string",
                     "description": "Email address for completion summary, only when pipeline fails.",
