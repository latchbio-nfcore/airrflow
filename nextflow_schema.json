--- conflicted
+++ resolved
@@ -581,8 +581,6 @@
             "type": "string",
             "description": "Specify an Immcantation container to be used in all pipeline processes."
         }
-<<<<<<< HEAD
-=======
     ],
     "properties": {
         "skip_report": {
@@ -591,6 +589,5 @@
         "skip_lineage": {
             "type": "string"
         }
->>>>>>> d8888ae2
     }
 }