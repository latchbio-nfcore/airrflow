//
// This file holds several functions specific to the main.nf workflow in the nf-core/airrflow pipeline
//

import nextflow.Nextflow

class WorkflowMain {

    //
    // Citation string for pipeline
    //
    public static String citation(workflow) {
        return "If you use ${workflow.manifest.name} for your analysis please cite:\n\n" +
            "* The pipeline\n" +
            "  https://doi.org/10.5281/zenodo.2642009\n\n" +
            "* The nf-core framework\n" +
            "  https://doi.org/10.1038/s41587-020-0439-x\n\n" +
            "* Software dependencies\n" +
            "  https://github.com/${workflow.manifest.name}/blob/master/CITATIONS.md"
    }

    //
    // Generate help string
    //
<<<<<<< HEAD
    public static String help(workflow, params, log) {
        def command = "nextflow run ${workflow.manifest.name} -profile <docker/singularity/podman/shifter/charliecloud/conda/institute> --input samplesheet.tsv --cprimers CPrimers.fasta --vprimers VPrimers.fasta --umi_length 12 --loci ig"
=======
    public static String help(workflow, params) {
        def command = "nextflow run ${workflow.manifest.name} --input samplesheet.csv --genome GRCh37 -profile docker"
>>>>>>> 475f2903
        def help_string = ''
        help_string += NfcoreTemplate.logo(workflow, params.monochrome_logs)
        help_string += NfcoreSchema.paramsHelp(workflow, params, command)
        help_string += '\n' + citation(workflow) + '\n'
        help_string += NfcoreTemplate.dashedLine(params.monochrome_logs)
        return help_string
    }

    //
    // Generate parameter summary log string
    //
    public static String paramsSummaryLog(workflow, params) {
        def summary_log = ''
        summary_log += NfcoreTemplate.logo(workflow, params.monochrome_logs)
        summary_log += NfcoreSchema.paramsSummaryLog(workflow, params)
        summary_log += '\n' + citation(workflow) + '\n'
        summary_log += NfcoreTemplate.dashedLine(params.monochrome_logs)
        return summary_log
    }

    //
    // Validate parameters and print summary to screen
    //
    public static void initialise(workflow, params, log) {
        // Print help to screen if required
        if (params.help) {
            log.info help(workflow, params)
            System.exit(0)
        }

        // Print workflow version and exit on --version
        if (params.version) {
            String workflow_version = NfcoreTemplate.version(workflow)
            log.info "${workflow.manifest.name} ${workflow_version}"
            System.exit(0)
        }

        // Print parameter summary log to screen
        log.info paramsSummaryLog(workflow, params)

        // Validate workflow parameters via the JSON schema
        if (params.validate_params) {
            NfcoreSchema.validateParameters(workflow, params, log)
        }

        // Check that a -profile or Nextflow config has been provided to run the pipeline
        NfcoreTemplate.checkConfigProvided(workflow, log)

        // Check that conda channels are set-up correctly
        if (workflow.profile.tokenize(',').intersect(['conda', 'mamba']).size() >= 1) {
            Utils.checkCondaChannels(log)
        }

        // Check AWS batch settings
        NfcoreTemplate.awsBatch(workflow, params)

        // Check input has been provided
        if (!params.input) {
            Nextflow.error("Please provide an input samplesheet to the pipeline e.g. '--input samplesheet.csv'")
        }
    }
    //
    // Get attribute from genome config file e.g. fasta
    //
    public static Object getGenomeAttribute(params, attribute) {
        if (params.genomes && params.genome && params.genomes.containsKey(params.genome)) {
            if (params.genomes[ params.genome ].containsKey(attribute)) {
                return params.genomes[ params.genome ][ attribute ]
            }
        }
        return null
    }
}<|MERGE_RESOLUTION|>--- conflicted
+++ resolved
@@ -22,13 +22,8 @@
     //
     // Generate help string
     //
-<<<<<<< HEAD
-    public static String help(workflow, params, log) {
+    public static String help(workflow, params) {
         def command = "nextflow run ${workflow.manifest.name} -profile <docker/singularity/podman/shifter/charliecloud/conda/institute> --input samplesheet.tsv --cprimers CPrimers.fasta --vprimers VPrimers.fasta --umi_length 12 --loci ig"
-=======
-    public static String help(workflow, params) {
-        def command = "nextflow run ${workflow.manifest.name} --input samplesheet.csv --genome GRCh37 -profile docker"
->>>>>>> 475f2903
         def help_string = ''
         help_string += NfcoreTemplate.logo(workflow, params.monochrome_logs)
         help_string += NfcoreSchema.paramsHelp(workflow, params, command)
