/*
~~~~~~~~~~~~~~~~~~~~~~~~~~~~~~~~~~~~~~~~~~~~~~~~~~~~~~~~~~~~~~~~~~~~~~~~~~~~~~~~~~~~~~~~
    nf-core/airrflow Nextflow config file
~~~~~~~~~~~~~~~~~~~~~~~~~~~~~~~~~~~~~~~~~~~~~~~~~~~~~~~~~~~~~~~~~~~~~~~~~~~~~~~~~~~~~~~~
    Default config options for all compute environments
----------------------------------------------------------------------------------------
*/

// Global default params, used in configs
params {

    // Subworflow selection
    subworkflow = 'bcellmagic'

    // Input parameters
    input = null

    // Databases options
    igblast_base = null
    imgtdb_base = null
    species = 'human'
    save_databases = false

    // Bcellmagic specific options ---------

    // protocol options
    library_generation_method = null
    race_linker = null

    // Primer and UMI inputs
    index_file = null
    cprimers = null
    vprimers = null
    vprimer_start = 0
    cprimer_start = 0
    cprimer_position = 'R1'
    primer_revpr = false

    // UMI and primer handling
    umi_position = 'R1'
    umi_length = -1
    umi_start = 0

    // pRESTO options
    filterseq_q = 20
    primer_maxerror = 0.2
    primer_mask_mode = 'cut'
    primer_consensus = 0.6
    buildconsensus_maxerror = 0.1
    buildconsensus_maxgap = 0.5
    cluster_sets = true

    // Clustering parameters
    set_cluster_threshold = false
    cluster_threshold = 0.14
    threshold_method = 'density'

    // Downstream analysis
    skip_report = false
    skip_lineage = false
    // -----------------------------------

    // Reveal specific options -----------
    collapseby = 'input_id'
    cloneby = 'subject_id'
    singlecell='single_cell'
    reassign = true
    productive_only = true
    remove_chimeric = true
    threshold = 'auto'
    miairr="$projectDir/assets/reveal/mapping_MiAIRR_BioSample_v1.3.1.tsv"

    // References
    igenomes_base = 's3://ngi-igenomes/igenomes'
    igenomes_ignore = true
    // MultiQC options
    multiqc_config = null
    multiqc_title = null
    max_multiqc_email_size = 25.MB
    skip_multiqc = false

    // Boilerplate options
    outdir = null
    tracedir  = "${params.outdir}/pipeline_info"
    publish_dir_mode = 'copy'
    email = null
    email_on_fail = null
    plaintext_email = false
    monochrome_logs = false
    help = false
    validate_params = true
    show_hidden_params = false
    schema_ignore_params = 'genomes,config_profile_name'
    enable_conda = false

    // Config options
    custom_config_version = 'master'
    custom_config_base = "https://raw.githubusercontent.com/nf-core/configs/${params.custom_config_version}"
    config_profile_name = null
    config_profile_description = null
    config_profile_contact = null
    config_profile_url = null


    // Max resource options
    // Defaults only, expecting to be overwritten
    max_memory = 128.GB
    max_cpus = 16
    max_time = 240.h
}

// Load base.config by default for all pipelines
includeConfig 'conf/base.config'

// Load nf-core custom profiles from different Institutions
try {
    includeConfig "${params.custom_config_base}/nfcore_custom.config"
} catch (Exception e) {
    System.err.println("WARNING: Could not load nf-core/config profiles: ${params.custom_config_base}/nfcore_custom.config")
}

// Load nf-core/airrflow custom profiles from different institutions.
// Warning: Uncomment only if a pipeline-specific instititutional config already exists on nf-core/configs!
// try {
//   includeConfig "${params.custom_config_base}/pipeline/airrflow.config"
// } catch (Exception e) {
//   System.err.println("WARNING: Could not load nf-core/config/airrflow profiles: ${params.custom_config_base}/pipeline/airrflow.config")
// }


profiles {
    conda {
        params.enable_conda = true
        docker.enabled = false
        singularity.enabled = false
        podman.enabled = false
        shifter.enabled = false
        charliecloud.enabled = false
    }
    debug { process.beforeScript = 'echo $HOSTNAME' }
    docker {
        docker.enabled = true
        singularity.enabled = false
        podman.enabled = false
        shifter.enabled = false
        charliecloud.enabled = false
        docker.runOptions = '-u $(id -u):$(id -g)'
    }
    singularity {
        singularity.enabled = true
        singularity.autoMounts = true
        docker.enabled = false
        podman.enabled = false
        shifter.enabled = false
        charliecloud.enabled = false
    }
    podman {
        podman.enabled = true
        singularity.enabled = false
        docker.enabled = false
        shifter.enabled = false
        charliecloud.enabled = false
    }
    shifter {
        shifter.enabled = true
        singularity.enabled = false
        docker.enabled = false
        podman.enabled = false
        charliecloud.enabled = false
    }
    charliecloud {
        charliecloud.enabled = true
        singularity.enabled = false
        docker.enabled = false
        podman.enabled = false
        shifter.enabled = false
    }
    test { includeConfig 'conf/test.config' }
    test_full { includeConfig 'conf/test_full.config' }
    test_tcr { includeConfig 'conf/test_tcr.config' }
    test_tcr_thr { includeConfig 'conf/test_tcr_thr.config' }
    test_no_umi { includeConfig 'conf/test_no_umi.config' }
    test_reveal { includeConfig 'conf/test_reveal.config' }
    test_reveal_no_cc { includeConfig 'conf/test_reveal_no_cc.config' }
    test_nocluster { includeConfig 'conf/test_nocluster.config' }
    test_fetchimgt { includeConfig 'conf/test_fetchimgt.config' }
}

// Load igenomes.config if required
if (!params.igenomes_ignore) {
    includeConfig 'conf/igenomes.config'
} else {
    params.genomes = [:]
}

// Load modules.config for DSL2 module specific options
includeConfig 'conf/modules.config'

// Export these variables to prevent local Python/R libraries from conflicting with those in the container
// The JULIA depot path has been adjusted to a fixed path `/usr/local/share/julia` that needs to be used for packages in the container.
// See https://apeltzer.github.io/post/03-julia-lang-nextflow/ for details on that. Once we have a common agreement on where to keep Julia packages, this is adjustable.

env {
    PYTHONNOUSERSITE = 1
    R_PROFILE_USER   = "/.Rprofile"
    R_ENVIRON_USER   = "/.Renviron"
    JULIA_DEPOT_PATH = "/usr/local/share/julia"
}

// Capture exit codes from upstream processes when piping
process.shell = ['/bin/bash', '-euo', 'pipefail']

def trace_timestamp = new java.util.Date().format( 'yyyy-MM-dd_HH-mm-ss')
timeline {
    enabled = true
    file    = "${params.tracedir}/execution_timeline_${trace_timestamp}.html"
}
report {
    enabled = true
    file    = "${params.tracedir}/execution_report_${trace_timestamp}.html"
}
trace {
    enabled = true
    file    = "${params.tracedir}/execution_trace_${trace_timestamp}.txt"
}
dag {
    enabled = true
    file    = "${params.tracedir}/pipeline_dag_${trace_timestamp}.html"
}

manifest {
    name            = 'nf-core/airrflow'
    author          = 'Gisela Gabernet, Simon Heumos, Alexander Peltzer'
    homePage        = 'https://github.com/nf-core/airrflow'
    description     = 'B and T cell repertoire analysis pipeline with the Immcantation framework.'
    mainScript      = 'main.nf'
    nextflowVersion = '!>=21.10.3'
<<<<<<< HEAD
    version = '2.1.0'
=======
    version         = '2.1.0'
>>>>>>> 83d04d77
}

// Function to ensure that resource requirements don't go beyond
// a maximum limit
def check_max(obj, type) {
    if (type == 'memory') {
        try {
            if (obj.compareTo(params.max_memory as nextflow.util.MemoryUnit) == 1)
                return params.max_memory as nextflow.util.MemoryUnit
            else
                return obj
        } catch (all) {
            println "   ### ERROR ###   Max memory '${params.max_memory}' is not valid! Using default value: $obj"
            return obj
        }
    } else if (type == 'time') {
        try {
            if (obj.compareTo(params.max_time as nextflow.util.Duration) == 1)
                return params.max_time as nextflow.util.Duration
            else
                return obj
        } catch (all) {
            println "   ### ERROR ###   Max time '${params.max_time}' is not valid! Using default value: $obj"
            return obj
        }
    } else if (type == 'cpus') {
        try {
            return Math.min( obj, params.max_cpus as int )
        } catch (all) {
            println "   ### ERROR ###   Max cpus '${params.max_cpus}' is not valid! Using default value: $obj"
            return obj
        }
    }
}<|MERGE_RESOLUTION|>--- conflicted
+++ resolved
@@ -235,11 +235,7 @@
     description     = 'B and T cell repertoire analysis pipeline with the Immcantation framework.'
     mainScript      = 'main.nf'
     nextflowVersion = '!>=21.10.3'
-<<<<<<< HEAD
-    version = '2.1.0'
-=======
-    version         = '2.1.0'
->>>>>>> 83d04d77
+    version         = '2.2.0dev'
 }
 
 // Function to ensure that resource requirements don't go beyond
