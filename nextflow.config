/*
~~~~~~~~~~~~~~~~~~~~~~~~~~~~~~~~~~~~~~~~~~~~~~~~~~~~~~~~~~~~~~~~~~~~~~~~~~~~~~~~~~~~~~~~
    nf-core/airrflow Nextflow config file
~~~~~~~~~~~~~~~~~~~~~~~~~~~~~~~~~~~~~~~~~~~~~~~~~~~~~~~~~~~~~~~~~~~~~~~~~~~~~~~~~~~~~~~~
    Default config options for all compute environments
----------------------------------------------------------------------------------------
*/

// Global default params, used in configs
params {

    // Input parameters
    input = null
    mode = "fastq"
    miairr="$projectDir/assets/reveal/mapping_MiAIRR_BioSample_v1.3.1.tsv"
    index_file = false

    // ----------------------------
    // sequencing protocol options
    // ----------------------------
    library_generation_method = null
    race_linker = null

    // Primer and UMI inputs
    cprimers = null
    vprimers = null
    vprimer_start = 0
    cprimer_start = 0
    cprimer_position = 'R1'
    primer_revpr = false

    // UMI and primer handling
    umi_position = 'R1'
    umi_length = -1
    umi_start = 0

<<<<<<< HEAD
    // --------------------------
    // sequence assembly options
    // --------------------------
=======
    // trimming options
    trim_fastq = true
    adapter_fasta = null
    clip_r1 = 0
    clip_r2 = 0
    three_prime_clip_r1 = 0
    three_prime_clip_r2 = 0
    trim_nextseq = false
    save_trimmed = false

    // pRESTO options
>>>>>>> 04c0566e
    filterseq_q = 20
    primer_maxerror = 0.2
    primer_mask_mode = 'cut'
    primer_consensus = 0.6
    buildconsensus_maxerror = 0.1
    buildconsensus_maxgap = 0.5
    cluster_sets = true

    // -----------------------
    // vdj annotation options
    // -----------------------
    productive_only = true
    reassign = true
    igblast_base = null
    imgtdb_base = null
    save_databases = true


    // -----------------------
    // bulk filtering options
    // -----------------------
    remove_chimeric = true
    detect_contamination = null
    collapseby = 'sample_id'

    // -----------------------
    // clonal analysis options
    // -----------------------
    cloneby = 'subject_id'
    singlecell = 'single_cell'
    clonal_threshold = 'auto'
    skip_all_clones_report = false

    // tree lineage options
    igphyml="/usr/local/bin/igphyml"
    skip_lineage = false


    // old bcellmagic options ----------------------
    // Clustering parameters
    // threshold_method = 'density'

    // -----------------------
    // reporting options
    // -----------------------
    skip_report = false
    report_rmd = "$projectDir/assets/repertoire_comparison.Rmd"
    report_css = "$projectDir/assets/nf-core_style.css"
    report_logo = "$projectDir/assets/nf-core-airrflow_logo_light.png"
    report_logo_img = "$projectDir/assets/nf-core-airrflow_logo_reports.png"

    // -----------------------
    // generic nf-core options
    // -----------------------

    // References
    igenomes_base = 's3://ngi-igenomes/igenomes'
    igenomes_ignore = true

    // MultiQC options
    skip_multiqc               = false
    multiqc_config             = null
    multiqc_title              = null
    multiqc_logo               = null
    max_multiqc_email_size     = '25.MB'
    multiqc_methods_description = null

    // Boilerplate options
    outdir                     = null
    tracedir                   = "${params.outdir}/pipeline_info"
    publish_dir_mode           = 'copy'
    email                      = null
    email_on_fail              = null
    plaintext_email            = false
    monochrome_logs            = false
    hook_url                   = null
    help                       = false
    validate_params            = true
    show_hidden_params         = false
    schema_ignore_params       = 'genomes'
    enable_conda               = false

    // Config options
    custom_config_version      = 'master'
    custom_config_base         = "https://raw.githubusercontent.com/nf-core/configs/${params.custom_config_version}"
    config_profile_description = null
    config_profile_contact     = null
    config_profile_url         = null
    config_profile_name        = null

    // Max resource options
    // Defaults only, expecting to be overwritten
    max_memory                 = '128.GB'
    max_cpus                   = 16
    max_time                   = '240.h'

}

// Load base.config by default for all pipelines
includeConfig 'conf/base.config'

// Load nf-core custom profiles from different Institutions
try {
    includeConfig "${params.custom_config_base}/nfcore_custom.config"
} catch (Exception e) {
    System.err.println("WARNING: Could not load nf-core/config profiles: ${params.custom_config_base}/nfcore_custom.config")
}

// Load nf-core/airrflow custom profiles from different institutions.
// Warning: Uncomment only if a pipeline-specific instititutional config already exists on nf-core/configs!
// try {
//   includeConfig "${params.custom_config_base}/pipeline/airrflow.config"
// } catch (Exception e) {
//   System.err.println("WARNING: Could not load nf-core/config/airrflow profiles: ${params.custom_config_base}/pipeline/airrflow.config")
// }


profiles {
    debug { process.beforeScript = 'echo $HOSTNAME' }
    conda {
        params.enable_conda    = true
        docker.enabled         = false
        singularity.enabled    = false
        podman.enabled         = false
        shifter.enabled        = false
        charliecloud.enabled   = false
    }
    mamba {
        params.enable_conda    = true
        conda.useMamba         = true
        docker.enabled         = false
        singularity.enabled    = false
        podman.enabled         = false
        shifter.enabled        = false
        charliecloud.enabled   = false
    }
    docker {
        docker.enabled = true
        singularity.enabled = false
        podman.enabled = false
        shifter.enabled = false
        charliecloud.enabled = false
        docker.runOptions = '-u $(id -u):$(id -g)'
    }
    singularity {
        singularity.enabled = true
        singularity.autoMounts = true
        docker.enabled = false
        podman.enabled = false
        shifter.enabled = false
        charliecloud.enabled = false
    }
    podman {
        podman.enabled = true
        singularity.enabled = false
        docker.enabled = false
        shifter.enabled = false
        charliecloud.enabled = false
    }
    shifter {
        shifter.enabled = true
        singularity.enabled = false
        docker.enabled = false
        podman.enabled = false
        charliecloud.enabled = false
    }
    charliecloud {
        charliecloud.enabled   = true
        docker.enabled         = false
        singularity.enabled    = false
        podman.enabled         = false
        shifter.enabled        = false
    }
    gitpod {
        executor.name          = 'local'
        executor.cpus          = 16
        executor.memory        = 60.GB
    }
    test      { includeConfig 'conf/test.config'      }
    test_full { includeConfig 'conf/test_full.config' }
    test_tcr { includeConfig 'conf/test_tcr.config' }
    test_no_umi { includeConfig 'conf/test_no_umi.config' }
    test_assembled { includeConfig 'conf/test_assembled.config' }
    test_raw_immcantation_devel { includeConfig 'conf/test_raw_immcantation_devel.config' }
    test_assembled_immcantation_devel { includeConfig 'conf/test_assembled_immcantation_devel.config' }
    test_nocluster { includeConfig 'conf/test_nocluster.config' }
    test_fetchimgt { includeConfig 'conf/test_fetchimgt.config' }
}


// Load igenomes.config if required
if (!params.igenomes_ignore) {
    includeConfig 'conf/igenomes.config'
} else {
    params.genomes = [:]
}

// Export these variables to prevent local Python/R libraries from conflicting with those in the container
// The JULIA depot path has been adjusted to a fixed path `/usr/local/share/julia` that needs to be used for packages in the container.
// See https://apeltzer.github.io/post/03-julia-lang-nextflow/ for details on that. Once we have a common agreement on where to keep Julia packages, this is adjustable.

env {
    PYTHONNOUSERSITE = 1
    R_PROFILE_USER   = "/.Rprofile"
    R_ENVIRON_USER   = "/.Renviron"
    JULIA_DEPOT_PATH = "/usr/local/share/julia"
}

// Capture exit codes from upstream processes when piping
process.shell = ['/bin/bash', '-euo', 'pipefail']

def trace_timestamp = new java.util.Date().format( 'yyyy-MM-dd_HH-mm-ss')
timeline {
    enabled = true
    file    = "${params.tracedir}/execution_timeline_${trace_timestamp}.html"
}
report {
    enabled = true
    file    = "${params.tracedir}/execution_report_${trace_timestamp}.html"
}
trace {
    enabled = true
    file    = "${params.tracedir}/execution_trace_${trace_timestamp}.txt"
}
dag {
    enabled = true
    file    = "${params.tracedir}/pipeline_dag_${trace_timestamp}.html"
}

manifest {
    name            = 'nf-core/airrflow'
    author          = 'Gisela Gabernet, Simon Heumos, Alexander Peltzer'
    homePage        = 'https://github.com/nf-core/airrflow'
    description     = 'B and T cell repertoire analysis pipeline with the Immcantation framework.'
    mainScript      = 'main.nf'
    nextflowVersion = '!>=21.10.3'
    version         = '2.4.0'
    doi             = '10.5281/zenodo.2642009'
}

// Load modules.config for DSL2 module specific options
includeConfig 'conf/modules.config'

// Function to ensure that resource requirements don't go beyond
// a maximum limit
def check_max(obj, type) {
    if (type == 'memory') {
        try {
            if (obj.compareTo(params.max_memory as nextflow.util.MemoryUnit) == 1)
                return params.max_memory as nextflow.util.MemoryUnit
            else
                return obj
        } catch (all) {
            println "   ### ERROR ###   Max memory '${params.max_memory}' is not valid! Using default value: $obj"
            return obj
        }
    } else if (type == 'time') {
        try {
            if (obj.compareTo(params.max_time as nextflow.util.Duration) == 1)
                return params.max_time as nextflow.util.Duration
            else
                return obj
        } catch (all) {
            println "   ### ERROR ###   Max time '${params.max_time}' is not valid! Using default value: $obj"
            return obj
        }
    } else if (type == 'cpus') {
        try {
            return Math.min( obj, params.max_cpus as int )
        } catch (all) {
            println "   ### ERROR ###   Max cpus '${params.max_cpus}' is not valid! Using default value: $obj"
            return obj
        }
    }
}<|MERGE_RESOLUTION|>--- conflicted
+++ resolved
@@ -34,11 +34,6 @@
     umi_length = -1
     umi_start = 0
 
-<<<<<<< HEAD
-    // --------------------------
-    // sequence assembly options
-    // --------------------------
-=======
     // trimming options
     trim_fastq = true
     adapter_fasta = null
@@ -49,8 +44,9 @@
     trim_nextseq = false
     save_trimmed = false
 
-    // pRESTO options
->>>>>>> 04c0566e
+    // --------------------------
+    // sequence assembly options
+    // --------------------------
     filterseq_q = 20
     primer_maxerror = 0.2
     primer_mask_mode = 'cut'
