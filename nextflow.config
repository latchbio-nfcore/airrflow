--- conflicted
+++ resolved
@@ -80,18 +80,12 @@
     igenomes_ignore = true
 
     // MultiQC options
-<<<<<<< HEAD
-    multiqc_config = null
-    multiqc_title = null
-    max_multiqc_email_size = 25.MB
-    skip_multiqc = false
-=======
+    skip_multiqc               = false
     multiqc_config             = null
     multiqc_title              = null
     multiqc_logo               = null
     max_multiqc_email_size     = '25.MB'
     multiqc_methods_description = null
->>>>>>> 377297e3
 
     // Boilerplate options
     outdir                     = null
@@ -262,12 +256,8 @@
     description     = 'B and T cell repertoire analysis pipeline with the Immcantation framework.'
     mainScript      = 'main.nf'
     nextflowVersion = '!>=21.10.3'
-<<<<<<< HEAD
-    version = '2.3.0'
-=======
     version         = '2.3.0'
     doi             = ''
->>>>>>> 377297e3
 }
 
 // Load modules.config for DSL2 module specific options
