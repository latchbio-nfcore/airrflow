/*
~~~~~~~~~~~~~~~~~~~~~~~~~~~~~~~~~~~~~~~~~~~~~~~~~~~~~~~~~~~~~~~~~~~~~~~~~~~~~~~~~~~~~~~~
    nf-core/airrflow Nextflow config file
~~~~~~~~~~~~~~~~~~~~~~~~~~~~~~~~~~~~~~~~~~~~~~~~~~~~~~~~~~~~~~~~~~~~~~~~~~~~~~~~~~~~~~~~
    Default config options for all compute environments
----------------------------------------------------------------------------------------
*/

// Global default params, used in configs
params {

    // Input parameters
    input = null
    mode = "fastq"
    miairr="$projectDir/assets/reveal/mapping_MiAIRR_BioSample_v1.3.1.tsv"
    index_file = false

    // ----------------------------
    // sequencing protocol options
    // ----------------------------
    library_generation_method = null
    race_linker = null

    // Primer and UMI inputs
    cprimers = null
    vprimers = null
    vprimer_start = 0
    cprimer_start = 0
    cprimer_position = 'R1'
    primer_revpr = false

    // UMI and primer handling
    umi_position = 'R1'
    umi_length = -1
    umi_start = 0

    // trimming options
    trim_fastq = true
    adapter_fasta = null
    clip_r1 = 0
    clip_r2 = 0
    three_prime_clip_r1 = 0
    three_prime_clip_r2 = 0
    trim_nextseq = false
    save_trimmed = false

    // --------------------------
    // sequence assembly options
    // --------------------------
    filterseq_q = 20
    primer_maxerror = 0.2
    primer_mask_mode = 'cut'
    primer_consensus = 0.6
    buildconsensus_maxerror = 0.1
    buildconsensus_maxgap = 0.5
    cluster_sets = true

    // -----------------------
    // vdj annotation options
    // -----------------------
    productive_only = true
    reassign = true
    igblast_base = 'https://raw.githubusercontent.com/nf-core/test-datasets/airrflow/database-cache/igblast_base.zip'
    imgtdb_base = 'https://raw.githubusercontent.com/nf-core/test-datasets/airrflow/database-cache/imgtdb_base.zip'
    fetch_imgt = false
    save_databases = true

    // -----------------------
    // bulk filtering options
    // -----------------------
    remove_chimeric = false
    detect_contamination = false
    collapseby = 'sample_id'

    // -----------------------
    // clonal analysis options
    // -----------------------
    cloneby = 'subject_id'
    crossby = 'subject_id'
    singlecell = 'single_cell'
    clonal_threshold = 'auto'
    skip_all_clones_report = false
    skip_report_threshold = false

    // tree lineage options
    igphyml="/usr/local/share/igphyml/src/igphyml"
    skip_lineage = false

    // -----------------------
    // reporting options
    // -----------------------
    skip_report = false
    report_rmd = "$projectDir/assets/repertoire_comparison.Rmd"
    report_css = "$projectDir/assets/nf-core_style.css"
    report_logo = "$projectDir/assets/nf-core-airrflow_logo_light.png"
    report_logo_img = "$projectDir/assets/nf-core-airrflow_logo_reports.png"

    // -----------------------
    // generic nf-core options
    // -----------------------

    // References
<<<<<<< HEAD
    igenomes_base = 's3://ngi-igenomes/igenomes'
    igenomes_ignore = true
=======
    genome                     = null
    igenomes_base              = 's3://ngi-igenomes/igenomes/'
    igenomes_ignore            = false
    
>>>>>>> f7b22735

    // MultiQC options
    skip_multiqc               = false
    multiqc_config             = null
    multiqc_title              = null
    multiqc_logo               = null
    max_multiqc_email_size     = '25.MB'
    multiqc_methods_description = null

    // Boilerplate options
    outdir                     = null
    publish_dir_mode           = 'copy'
    email                      = null
    email_on_fail              = null
    plaintext_email            = false
    monochrome_logs            = false
    hook_url                   = null
    help                       = false
    version                    = false

    // Config options
    config_profile_name        = null
    config_profile_description = null
    custom_config_version      = 'master'
    custom_config_base         = "https://raw.githubusercontent.com/nf-core/configs/${params.custom_config_version}"
    config_profile_contact     = null
    config_profile_url         = null


    // Max resource options
    // Defaults only, expecting to be overwritten
    max_memory                 = '128.GB'
    max_cpus                   = 16
    max_time                   = '240.h'

    // Schema validation default options
    validationFailUnrecognisedParams = false
    validationLenientMode            = false
    validationSchemaIgnoreParams     = 'genomes,igenomes_base'
    validationShowHiddenParams       = false
    validate_params                  = true

}

// Load base.config by default for all pipelines
includeConfig 'conf/base.config'

// Load nf-core custom profiles from different Institutions
try {
    includeConfig "${params.custom_config_base}/nfcore_custom.config"
} catch (Exception e) {
    System.err.println("WARNING: Could not load nf-core/config profiles: ${params.custom_config_base}/nfcore_custom.config")
}

// Load nf-core/airrflow custom profiles from different institutions.
// Warning: Uncomment only if a pipeline-specific instititutional config already exists on nf-core/configs!
// try {
//   includeConfig "${params.custom_config_base}/pipeline/airrflow.config"
// } catch (Exception e) {
//   System.err.println("WARNING: Could not load nf-core/config/airrflow profiles: ${params.custom_config_base}/pipeline/airrflow.config")
// }
profiles {
    debug {
        dumpHashes             = true
        process.beforeScript   = 'echo $HOSTNAME'
        cleanup                = false
        nextflow.enable.configProcessNamesValidation = true
    }
    conda {
        conda.enabled          = true
        docker.enabled         = false
        singularity.enabled    = false
        podman.enabled         = false
        shifter.enabled        = false
        charliecloud.enabled   = false
        apptainer.enabled      = false
    }
    mamba {
        conda.enabled          = true
        conda.useMamba         = true
        docker.enabled         = false
        singularity.enabled    = false
        podman.enabled         = false
        shifter.enabled        = false
        charliecloud.enabled   = false
        apptainer.enabled      = false
    }
    docker {
        docker.enabled         = true
        conda.enabled          = false
        singularity.enabled    = false
        podman.enabled         = false
        shifter.enabled        = false
        charliecloud.enabled   = false
        apptainer.enabled      = false
        docker.runOptions      = '-u $(id -u):$(id -g)'
    }
    arm {
        docker.runOptions      = '-u $(id -u):$(id -g) --platform=linux/amd64'
    }
    singularity {
        conda.enabled = false
        singularity.enabled = true
        singularity.autoMounts = true
        conda.enabled          = false
        docker.enabled         = false
        podman.enabled         = false
        shifter.enabled        = false
        charliecloud.enabled   = false
        apptainer.enabled      = false
    }
    podman {
        podman.enabled         = true
        conda.enabled          = false
        docker.enabled         = false
        singularity.enabled    = false
        shifter.enabled        = false
        charliecloud.enabled   = false
        apptainer.enabled      = false
    }
    shifter {
        shifter.enabled        = true
        conda.enabled          = false
        docker.enabled         = false
        singularity.enabled    = false
        podman.enabled         = false
        charliecloud.enabled   = false
        apptainer.enabled      = false
    }
    charliecloud {
        conda.enabled = false
        charliecloud.enabled   = true
        conda.enabled          = false
        docker.enabled         = false
        singularity.enabled    = false
        podman.enabled         = false
        shifter.enabled        = false
        apptainer.enabled      = false
    }
    apptainer {
        apptainer.enabled      = true
        apptainer.autoMounts   = true
        conda.enabled          = false
        docker.enabled         = false
        singularity.enabled    = false
        podman.enabled         = false
        shifter.enabled        = false
        charliecloud.enabled   = false
    }
    gitpod {
        executor.name          = 'local'
        executor.cpus          = 4
        executor.memory        = 8.GB
    }
    test      { includeConfig 'conf/test.config'      }
    test_full { includeConfig 'conf/test_full.config' }
    test_tcr { includeConfig 'conf/test_tcr.config' }
    test_no_umi { includeConfig 'conf/test_no_umi.config' }
    test_assembled_hs { includeConfig 'conf/test_assembled_hs.config' }
    test_assembled_mm { includeConfig 'conf/test_assembled_mm.config' }
    test_raw_immcantation_devel { includeConfig 'conf/test_raw_immcantation_devel.config' }
    test_assembled_immcantation_devel_hs { includeConfig 'conf/test_assembled_immcantation_devel_hs.config' }
    test_assembled_immcantation_devel_mm { includeConfig 'conf/test_assembled_immcantation_devel_mm.config' }
    test_nocluster { includeConfig 'conf/test_nocluster.config' }
    test_fetchimgt { includeConfig 'conf/test_fetchimgt.config' }
    test_igblast { includeConfig 'conf/test_igblast.config' }
}

// Set default registry for Apptainer, Docker, Podman and Singularity independent of -profile
// Will not be used unless Apptainer / Docker / Podman / Singularity are enabled
// Set to your registry if you have a mirror of containers
apptainer.registry   = 'quay.io'
docker.registry      = 'quay.io'
podman.registry      = 'quay.io'
singularity.registry = 'quay.io'

// Nextflow plugins
plugins {
    id 'nf-validation@1.1.3' // Validation of pipeline parameters and creation of an input channel from a sample sheet
}

// Load igenomes.config if required
if (!params.igenomes_ignore) {
    includeConfig 'conf/igenomes.config'
} else {
    params.genomes = [:]
}
// Export these variables to prevent local Python/R libraries from conflicting with those in the container
// The JULIA depot path has been adjusted to a fixed path `/usr/local/share/julia` that needs to be used for packages in the container.
// See https://apeltzer.github.io/post/03-julia-lang-nextflow/ for details on that. Once we have a common agreement on where to keep Julia packages, this is adjustable.

env {
    PYTHONNOUSERSITE = 1
    R_PROFILE_USER   = "/.Rprofile"
    R_ENVIRON_USER   = "/.Renviron"
    R_LIBS_SITE = "NULL"
    R_LIBS_USER = "NULL"
    JULIA_DEPOT_PATH = "/usr/local/share/julia"
}

// Capture exit codes from upstream processes when piping
process.shell = ['/bin/bash', '-euo', 'pipefail']

// Disable process selector warnings by default. Use debug profile to enable warnings.
nextflow.enable.configProcessNamesValidation = false

def trace_timestamp = new java.util.Date().format( 'yyyy-MM-dd_HH-mm-ss')
timeline {
    enabled = true
    file    = "${params.outdir}/pipeline_info/execution_timeline_${trace_timestamp}.html"
}
report {
    enabled = true
    file    = "${params.outdir}/pipeline_info/execution_report_${trace_timestamp}.html"
}
trace {
    enabled = true
    file    = "${params.outdir}/pipeline_info/execution_trace_${trace_timestamp}.txt"
}
dag {
    enabled = true
    file    = "${params.outdir}/pipeline_info/pipeline_dag_${trace_timestamp}.html"
}

manifest {
    name            = 'nf-core/airrflow'
    author          = """Gisela Gabernet, Susanna Marquez, Alexander Peltzer, Simon Heumos"""
    homePage        = 'https://github.com/nf-core/airrflow'
    description     = """B and T cell repertoire analysis pipeline with the Immcantation framework."""
    mainScript      = 'main.nf'
    nextflowVersion = '!>=23.04.0'
<<<<<<< HEAD
    version = '3.2.1dev'
    doi             = '10.5281/zenodo.2642009'
=======
    version         = '3.2.1dev'
    doi             = ''
>>>>>>> f7b22735
}

// Load modules.config for DSL2 module specific options
includeConfig 'conf/modules.config'

// Function to ensure that resource requirements don't go beyond
// a maximum limit
def check_max(obj, type) {
    if (type == 'memory') {
        try {
            if (obj.compareTo(params.max_memory as nextflow.util.MemoryUnit) == 1)
                return params.max_memory as nextflow.util.MemoryUnit
            else
                return obj
        } catch (all) {
            println "   ### ERROR ###   Max memory '${params.max_memory}' is not valid! Using default value: $obj"
            return obj
        }
    } else if (type == 'time') {
        try {
            if (obj.compareTo(params.max_time as nextflow.util.Duration) == 1)
                return params.max_time as nextflow.util.Duration
            else
                return obj
        } catch (all) {
            println "   ### ERROR ###   Max time '${params.max_time}' is not valid! Using default value: $obj"
            return obj
        }
    } else if (type == 'cpus') {
        try {
            return Math.min( obj, params.max_cpus as int )
        } catch (all) {
            println "   ### ERROR ###   Max cpus '${params.max_cpus}' is not valid! Using default value: $obj"
            return obj
        }
    }
}<|MERGE_RESOLUTION|>--- conflicted
+++ resolved
@@ -100,15 +100,9 @@
     // -----------------------
 
     // References
-<<<<<<< HEAD
-    igenomes_base = 's3://ngi-igenomes/igenomes'
-    igenomes_ignore = true
-=======
     genome                     = null
-    igenomes_base              = 's3://ngi-igenomes/igenomes/'
-    igenomes_ignore            = false
-    
->>>>>>> f7b22735
+    igenomes_base              = 's3://ngi-igenomes/igenomes'
+    igenomes_ignore            = true
 
     // MultiQC options
     skip_multiqc               = false
@@ -340,13 +334,8 @@
     description     = """B and T cell repertoire analysis pipeline with the Immcantation framework."""
     mainScript      = 'main.nf'
     nextflowVersion = '!>=23.04.0'
-<<<<<<< HEAD
-    version = '3.2.1dev'
+    version         = '3.2.1dev'
     doi             = '10.5281/zenodo.2642009'
-=======
-    version         = '3.2.1dev'
-    doi             = ''
->>>>>>> f7b22735
 }
 
 // Load modules.config for DSL2 module specific options
