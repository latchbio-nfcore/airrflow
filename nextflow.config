--- conflicted
+++ resolved
@@ -128,18 +128,11 @@
     // -----------------------
 
     // References
-<<<<<<< HEAD
     igenomes_base              = 's3://ngi-igenomes/igenomes'
     igenomes_ignore            = true
 
     // MultiQC options
     skip_multiqc               = false
-=======
-    genome                     = null
-    igenomes_base              = 's3://ngi-igenomes/igenomes/'
-    igenomes_ignore            = false
-    fasta                      = null// MultiQC options
->>>>>>> 9c5bb0e4
     multiqc_config             = null
     multiqc_title              = null
     multiqc_logo               = null
@@ -164,10 +157,6 @@
     custom_config_base         = "https://raw.githubusercontent.com/nf-core/configs/${params.custom_config_version}"
     config_profile_contact     = null
     config_profile_url         = null
-<<<<<<< HEAD
-
-=======
->>>>>>> 9c5bb0e4
 
     // Max resource options
     // Defaults only, expecting to be overwritten
