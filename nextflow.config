/*
 * -------------------------------------------------
 *  nf-core/bcellmagic Nextflow config file
 * -------------------------------------------------
 * Default config options for all environments.
 */

// Global default params, used in configs
params {
  
  // Input parameters
  input = false
  index_file = false
  cprimers = false
  vprimers = false

  // Databases options
  igblast_base = false
  imgtdb_base = false
  species = 'human'
  loci = 'ig'
  save_databases = false

  // protocol options
  protocol = 'pcr_umi'
  race_linker = false

  // UMI and primer handling
  umi_position = 'R1'
  umi_length = 0
  umi_start = 0
  vprimer_start = 0
  cprimer_start = 0
  cprimer_position = 'R1'
  primer_maxerror = 0.2
  primer_mask_mode = 'cut'
  primer_consensus = 0.6

  // PRESTO options
  filterseq_q = 20

  // Clustering parameters
  set_cluster_threshold = false
  cluster_threshold = 0.14
  threshold_method = 'density'

  // Downstream analysis
  skip_downstream = false

  // Options: Custom config
  config_profile_description = false
  config_profile_contact = false
  config_profile_url = false

  // References
  genome = ''
  igenomes_base = 's3://ngi-igenomes/igenomes/'
  igenomes_ignore = true

  // MultiQC options
  multiqc_config = false
  multiqc_title = ''
  max_multiqc_email_size = 25.MB
  skip_multiqc = false

  // Boilerplate options
  email = false
  email_on_fail = false
  outdir = './results'
  tracedir = "${params.outdir}/pipeline_info"
  publish_dir_mode = 'copy'
  plaintext_email = false
  monochrome_logs = false
  help = false
<<<<<<< HEAD
  enable_conda = false
  singularity_pull_docker_container = false
  schema_ignore_params = 'config_profile_name,modules'

  // Config options
  custom_config_version = 'master'
  custom_config_base = "https://raw.githubusercontent.com/nf-core/configs/${params.custom_config_version}"
  hostnames = [:]
=======
  igenomes_base = 's3://ngi-igenomes/igenomes'
  tracedir = "${params.outdir}/pipeline_info"
  igenomes_ignore = false
  custom_config_version = 'master'
  custom_config_base = "https://raw.githubusercontent.com/nf-core/configs/${params.custom_config_version}"
  hostnames = false
  config_profile_name = null
>>>>>>> ffa062dc
  config_profile_description = false
  config_profile_contact = false
  config_profile_url = false
  validate_params = true
  show_hidden_params = false

  // Max resource options
  // Defaults only, expecting to be overwritten
  max_memory = 128.GB
  max_cpus = 16
  max_time = 240.h
}

// Container slug. Stable releases should specify release tag!
// Developmental code should specify :dev
// process.container = 'nfcore/bcellmagic:2.0'

// Load base.config by default for all pipelines
includeConfig 'conf/base.config'

// Load modules.config for DSL2 module specific options
includeConfig 'conf/modules.config'

// Load nf-core custom profiles from different Institutions
try {
  includeConfig "${params.custom_config_base}/nfcore_custom.config"
} catch (Exception e) {
  System.err.println("WARNING: Could not load nf-core/config profiles: ${params.custom_config_base}/nfcore_custom.config")
}

// Load igenomes.config if required
if (!params.igenomes_ignore) {
  includeConfig 'conf/igenomes.config'
} else {
  params.genomes = [:]
}

profiles {
  conda {
    docker.enabled = false
    singularity.enabled = false
    podman.enabled = false
    shifter.enabled = false
    charliecloud.enabled = false
    process.conda = "$projectDir/environment.yml"
  }
  debug { process.beforeScript = 'echo $HOSTNAME' }
  docker {
    docker.enabled = true
    singularity.enabled = false
    podman.enabled = false
    shifter.enabled = false
    charliecloud.enabled = false
    // Avoid this error:
    //   WARNING: Your kernel does not support swap limit capabilities or the cgroup is not mounted. Memory limited without swap.
    // Testing this in nf-core after discussion here https://github.com/nf-core/tools/pull/351
    // once this is established and works well, nextflow might implement this behavior as new default.
    docker.runOptions = '-u \$(id -u):\$(id -g)'
  }
  singularity {
    docker.enabled = false
    singularity.enabled = true
    podman.enabled = false
    shifter.enabled = false
    charliecloud.enabled = false
    singularity.autoMounts = true
  }
  podman {
    singularity.enabled = false
    docker.enabled = false
    podman.enabled = true
    shifter.enabled = false
    charliecloud.enabled = false
  }
  shifter {
    singularity.enabled = false
    docker.enabled = false
    podman.enabled = false
    shifter.enabled = true
    charliecloud.enabled = false
  }
  charliecloud {
    singularity.enabled = false
    docker.enabled = false
    podman.enabled = false
    shifter.enabled = false
    charliecloud.enabled = true
  }
  test { includeConfig 'conf/test.config' }
  test_full { includeConfig 'conf/test_full.config' }
  test_tcr { includeConfig 'conf/test_tcr.config' }
}

// Export these variables to prevent local Python/R libraries from conflicting with those in the container
env {
  PYTHONNOUSERSITE = 1
  R_PROFILE_USER = "/.Rprofile"
  R_ENVIRON_USER = "/.Renviron"
}

// Capture exit codes from upstream processes when piping
process.shell = ['/bin/bash', '-euo', 'pipefail']

def trace_timestamp = new java.util.Date().format( 'yyyy-MM-dd_HH-mm-ss')
timeline {
  enabled = true
  file = "${params.tracedir}/execution_timeline_${trace_timestamp}.html"
}
report {
  enabled = true
  file = "${params.tracedir}/execution_report_${trace_timestamp}.html"
}
trace {
  enabled = true
  file = "${params.tracedir}/execution_trace_${trace_timestamp}.txt"
}
dag {
  enabled = true
  file = "${params.tracedir}/pipeline_dag_${trace_timestamp}.svg"
}

manifest {
  name = 'nf-core/bcellmagic'
  author = 'Gisela Gabernet, Simon Heumos, Alexander Peltzer'
  homePage = 'https://github.com/nf-core/bcellmagic'
  description = 'B cell repertoire analysis pipeline with the Immcantation framework.'
  mainScript = 'main.nf'
  nextflowVersion = '>=21.04.0'
  version = '2.0'
}

// Function to ensure that resource requirements don't go beyond
// a maximum limit
def check_max(obj, type) {
  if (type == 'memory') {
    try {
      if (obj.compareTo(params.max_memory as nextflow.util.MemoryUnit) == 1)
        return params.max_memory as nextflow.util.MemoryUnit
      else
        return obj
    } catch (all) {
      println "   ### ERROR ###   Max memory '${params.max_memory}' is not valid! Using default value: $obj"
      return obj
    }
  } else if (type == 'time') {
    try {
      if (obj.compareTo(params.max_time as nextflow.util.Duration) == 1)
        return params.max_time as nextflow.util.Duration
      else
        return obj
    } catch (all) {
      println "   ### ERROR ###   Max time '${params.max_time}' is not valid! Using default value: $obj"
      return obj
    }
  } else if (type == 'cpus') {
    try {
      return Math.min( obj, params.max_cpus as int )
    } catch (all) {
      println "   ### ERROR ###   Max cpus '${params.max_cpus}' is not valid! Using default value: $obj"
      return obj
    }
  }
}<|MERGE_RESOLUTION|>--- conflicted
+++ resolved
@@ -72,16 +72,11 @@
   plaintext_email = false
   monochrome_logs = false
   help = false
-<<<<<<< HEAD
   enable_conda = false
   singularity_pull_docker_container = false
   schema_ignore_params = 'config_profile_name,modules'
 
   // Config options
-  custom_config_version = 'master'
-  custom_config_base = "https://raw.githubusercontent.com/nf-core/configs/${params.custom_config_version}"
-  hostnames = [:]
-=======
   igenomes_base = 's3://ngi-igenomes/igenomes'
   tracedir = "${params.outdir}/pipeline_info"
   igenomes_ignore = false
@@ -89,7 +84,6 @@
   custom_config_base = "https://raw.githubusercontent.com/nf-core/configs/${params.custom_config_version}"
   hostnames = false
   config_profile_name = null
->>>>>>> ffa062dc
   config_profile_description = false
   config_profile_contact = false
   config_profile_url = false
@@ -218,7 +212,7 @@
   description = 'B cell repertoire analysis pipeline with the Immcantation framework.'
   mainScript = 'main.nf'
   nextflowVersion = '>=21.04.0'
-  version = '2.0'
+  version = '2.0.0dev'
 }
 
 // Function to ensure that resource requirements don't go beyond
