--- conflicted
+++ resolved
@@ -8,19 +8,11 @@
 // Global default params, used in configs
 params {
   // Workflow flags
-<<<<<<< HEAD
-=======
-  // TODO nf-core: Specify your pipeline's command line flags
-  genome = false
-  input = "data/*{1,2}.fastq.gz"
-  single_end = false
->>>>>>> 2c013408
   outdir = './results'
   publish_dir_mode = 'copy'
 
   // Boilerplate options
   name = false
-<<<<<<< HEAD
 
   // Initializing parameters
   set_cluster_threshold = false
@@ -45,9 +37,7 @@
   custom_config_version = 'master'
   custom_config_base = "https://raw.githubusercontent.com/nf-core/configs/${params.custom_config_version}"
   multiqc_config = "$baseDir/assets/multiqc_config.yaml"
-=======
   multiqc_config = false
->>>>>>> 2c013408
   email = false
   email_on_fail = false
   max_multiqc_email_size = 25.MB
@@ -56,12 +46,7 @@
   help = false
   igenomes_base = 's3://ngi-igenomes/igenomes/'
   tracedir = "${params.outdir}/pipeline_info"
-<<<<<<< HEAD
-  awsqueue = false
-  awsregion = 'eu-west-1'
-=======
   igenomes_ignore = false
->>>>>>> 2c013408
   custom_config_version = 'master'
   custom_config_base = "https://raw.githubusercontent.com/nf-core/configs/${params.custom_config_version}"
   hostnames = false
@@ -93,15 +78,6 @@
 profiles {
   conda { process.conda = "$baseDir/environment.yml" }
   debug { process.beforeScript = 'echo $HOSTNAME' }
-<<<<<<< HEAD
-  docker { docker.enabled = true
-    docker.runOptions = '-u $(id -u):$(id -g)'
-  }
-  singularity { singularity.enabled = true }
-  test { includeConfig 'conf/test.config' }
-}
-
-=======
   docker {
     docker.enabled = true
     // Avoid this error:
@@ -121,7 +97,6 @@
 if (!params.igenomes_ignore) {
   includeConfig 'conf/igenomes.config'
 }
->>>>>>> 2c013408
 
 // Export these variables to prevent local Python/R libraries from conflicting with those in the container
 env {
@@ -154,17 +129,10 @@
   name = 'nf-core/bcellmagic'
   author = 'Gisela Gabernet, Simon Heumos, Alexander Peltzer'
   homePage = 'https://github.com/nf-core/bcellmagic'
-<<<<<<< HEAD
   description = 'B cell repertoire analysis pipeline with the Immcantation framework.'
   mainScript = 'main.nf'
   nextflowVersion = '>=19.04.0'
   version = '1.3.0dev'
-=======
-  description = 'B cell repertoire analysis pipeline with immcantation framework.'
-  mainScript = 'main.nf'
-  nextflowVersion = '>=19.10.0'
-  version = '1.2.0'
->>>>>>> 2c013408
 }
 
 // Function to ensure that resource requirements don't go beyond
