process FASTQC {
    tag "$meta.id"
    label 'process_medium'

    conda (params.enable_conda ? "bioconda::fastqc=0.11.9" : null)
    container "${ workflow.containerEngine == 'singularity' && !task.ext.singularity_pull_docker_container ?
        'https://depot.galaxyproject.org/singularity/fastqc:0.11.9--0' :
        'biocontainers/fastqc:0.11.9--0' }"

    input:
    tuple val(meta), path(reads)

    output:
    tuple val(meta), path("*.html"), emit: html
    tuple val(meta), path("*.zip") , emit: zip
    path  "versions.yml"           , emit: versions

    when:
    task.ext.when == null || task.ext.when

    script:
    def args = task.ext.args ?: ''
    // Add soft-links to original FastQs for consistent naming in pipeline
    def prefix = task.ext.prefix ?: "${meta.id}"
<<<<<<< HEAD
    if (meta.single_end) {
        """
        [ ! -f  ${prefix}.fastq.gz ] && ln -s $reads ${prefix}.fastq.gz
        fastqc $args --threads $task.cpus ${prefix}.fastq.gz

        cat <<-END_VERSIONS > versions.yml
        "${task.process}":
            fastqc: \$( fastqc --version | sed -e "s/FastQC v//g" )
        END_VERSIONS
        """
    } else {
        """
        [ ! -f  ${prefix}_1.fastq.gz ] && ln -s ${reads[0]} ${prefix}_1.fastq.gz
        [ ! -f  ${prefix}_2.fastq.gz ] && ln -s ${reads[1]} ${prefix}_2.fastq.gz
        fastqc $args --threads $task.cpus ${prefix}_1.fastq.gz ${prefix}_2.fastq.gz

        cat <<-END_VERSIONS > versions.yml
        "${task.process}":
            fastqc: \$( fastqc --version | sed -e "s/FastQC v//g" )
        END_VERSIONS
        """
    }
=======
    // Make list of old name and new name pairs to use for renaming in the bash while loop
    def old_new_pairs = reads instanceof Path || reads.size() == 1 ? [[ reads, "${prefix}.${reads.extension}" ]] : reads.withIndex().collect { entry, index -> [ entry, "${prefix}_${index + 1}.${entry.extension}" ] }
    def rename_to = old_new_pairs*.join(' ').join(' ')
    def renamed_files = old_new_pairs.collect{ old_name, new_name -> new_name }.join(' ')
    """
    printf "%s %s\\n" $rename_to | while read old_name new_name; do
        [ -f "\${new_name}" ] || ln -s \$old_name \$new_name
    done

    fastqc \\
        $args \\
        --threads $task.cpus \\
        $renamed_files

    cat <<-END_VERSIONS > versions.yml
    "${task.process}":
        fastqc: \$( fastqc --version | sed -e "s/FastQC v//g" )
    END_VERSIONS
    """
>>>>>>> 3bdc464b

    stub:
    def prefix = task.ext.prefix ?: "${meta.id}"
    """
    touch ${prefix}.html
    touch ${prefix}.zip

    cat <<-END_VERSIONS > versions.yml
    "${task.process}":
        fastqc: \$( fastqc --version | sed -e "s/FastQC v//g" )
    END_VERSIONS
    """
}<|MERGE_RESOLUTION|>--- conflicted
+++ resolved
@@ -22,7 +22,6 @@
     def args = task.ext.args ?: ''
     // Add soft-links to original FastQs for consistent naming in pipeline
     def prefix = task.ext.prefix ?: "${meta.id}"
-<<<<<<< HEAD
     if (meta.single_end) {
         """
         [ ! -f  ${prefix}.fastq.gz ] && ln -s $reads ${prefix}.fastq.gz
@@ -45,27 +44,6 @@
         END_VERSIONS
         """
     }
-=======
-    // Make list of old name and new name pairs to use for renaming in the bash while loop
-    def old_new_pairs = reads instanceof Path || reads.size() == 1 ? [[ reads, "${prefix}.${reads.extension}" ]] : reads.withIndex().collect { entry, index -> [ entry, "${prefix}_${index + 1}.${entry.extension}" ] }
-    def rename_to = old_new_pairs*.join(' ').join(' ')
-    def renamed_files = old_new_pairs.collect{ old_name, new_name -> new_name }.join(' ')
-    """
-    printf "%s %s\\n" $rename_to | while read old_name new_name; do
-        [ -f "\${new_name}" ] || ln -s \$old_name \$new_name
-    done
-
-    fastqc \\
-        $args \\
-        --threads $task.cpus \\
-        $renamed_files
-
-    cat <<-END_VERSIONS > versions.yml
-    "${task.process}":
-        fastqc: \$( fastqc --version | sed -e "s/FastQC v//g" )
-    END_VERSIONS
-    """
->>>>>>> 3bdc464b
 
     stub:
     def prefix = task.ext.prefix ?: "${meta.id}"
