--- conflicted
+++ resolved
@@ -2,11 +2,7 @@
     tag "$meta.id"
     label 'process_medium'
 
-<<<<<<< HEAD
-    conda "bioconda::fastqc=0.12.1"
-=======
     conda "${moduleDir}/environment.yml"
->>>>>>> f7b22735
     container "${ workflow.containerEngine == 'singularity' && !task.ext.singularity_pull_docker_container ?
         'https://depot.galaxyproject.org/singularity/fastqc:0.12.1--hdfd78af_0' :
         'biocontainers/fastqc:0.12.1--hdfd78af_0' }"
