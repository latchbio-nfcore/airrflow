include { initOptions; saveFiles; getSoftwareName } from '../functions'

params.options = [:]
def options    = initOptions(params.options)

process CHANGEO_PARSEDB_SELECT {
    tag "$meta.id"
    label 'process_low'

    publishDir "${params.outdir}",
        mode: params.publish_dir_mode,
        saveAs: { filename -> saveFiles(filename:filename, options:params.options, publish_dir:getSoftwareName(task.process), publish_id:meta.id) }

    conda (params.enable_conda ? "bioconda::changeo=1.0.2 bioconda::igblast=1.15.0" : null)              // Conda package
    if (workflow.containerEngine == 'singularity' && !params.singularity_pull_docker_container) {
        container "https://depot.galaxyproject.org/singularity/mulled-v2-2665a8a48fa054ad1fcccf53e711669939b3eac1:09e1470e7d75ed23a083425eb01ce0418c9e8827-0"  // Singularity image
    } else {
        container "quay.io/biocontainers/mulled-v2-2665a8a48fa054ad1fcccf53e711669939b3eac1:09e1470e7d75ed23a083425eb01ce0418c9e8827-0"                        // Docker image
    }

    input:
    tuple val(meta), path(tab) // sequence tsv in AIRR format

    output:
    tuple val(meta), path("*parse-select.tsv"), emit: tab // sequence tsv in AIRR format
    path("*_command_log.txt"), emit: logs //process logs

    script:
<<<<<<< HEAD
    if (params.loci == 'ig') {
        """
        ParseDb.py select -d $tab $options.args \\
        --outname ${meta.id} > "${meta.id}_command_log.txt"
        """
    } else if (params.loci == 'tr') {
        """
        ParseDb.py select -d $tab -f v_call j_call -u "TR" --regex --logic all --outname ${meta.id} > "${meta.id}_command_log.txt"
        """
    }
=======
    """
    ParseDb.py select -d $tab $options.args --outname ${meta.id} > "${meta.id}_command_log.txt"
    """
>>>>>>> 401e79e8
}<|MERGE_RESOLUTION|>--- conflicted
+++ resolved
@@ -26,20 +26,7 @@
     path("*_command_log.txt"), emit: logs //process logs
 
     script:
-<<<<<<< HEAD
-    if (params.loci == 'ig') {
-        """
-        ParseDb.py select -d $tab $options.args \\
-        --outname ${meta.id} > "${meta.id}_command_log.txt"
-        """
-    } else if (params.loci == 'tr') {
-        """
-        ParseDb.py select -d $tab -f v_call j_call -u "TR" --regex --logic all --outname ${meta.id} > "${meta.id}_command_log.txt"
-        """
-    }
-=======
     """
     ParseDb.py select -d $tab $options.args --outname ${meta.id} > "${meta.id}_command_log.txt"
     """
->>>>>>> 401e79e8
 }