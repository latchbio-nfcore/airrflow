include { initOptions; saveFiles; getSoftwareName } from '../functions'

params.options = [:]
def options    = initOptions(params.options)

process CHANGEO_CONVERTDB_FASTA {
    tag "$meta.id"
    label 'process_low'
    label 'immcantation'

    publishDir "${params.outdir}",
        mode: params.publish_dir_mode,
        saveAs: { filename -> saveFiles(filename:filename, options:params.options, publish_dir:getSoftwareName(task.process), publish_id:meta.id) }

    conda (params.enable_conda ? "bioconda::changeo=1.0.2 bioconda::igblast=1.15.0" : null)              // Conda package
    if (workflow.containerEngine == 'singularity' && !params.singularity_pull_docker_container) {
        container "https://depot.galaxyproject.org/singularity/mulled-v2-2665a8a48fa054ad1fcccf53e711669939b3eac1:09e1470e7d75ed23a083425eb01ce0418c9e8827-0"  // Singularity image
    } else {
        container "quay.io/biocontainers/mulled-v2-2665a8a48fa054ad1fcccf53e711669939b3eac1:09e1470e7d75ed23a083425eb01ce0418c9e8827-0"                        // Docker image
    }

    input:
    tuple val(meta), path(tab) // sequence tsv in AIRR format

    output:
    tuple val(meta), path("*.fasta"), emit: fasta // sequence tsv in AIRR format
    path "*.version.txt" , emit: version
<<<<<<< HEAD
=======
    path "*_command_log.txt" , emit: logs
>>>>>>> c50843a6

    script:
    def software = getSoftwareName(task.process)
    """
<<<<<<< HEAD
    ConvertDb.py fasta -d $tab $options.args
=======
    ConvertDb.py fasta -d $tab $options.args > "${meta.id}_command_log.txt"
>>>>>>> c50843a6
    ConvertDb.py --version | awk -F' ' '{print \$2}' > ${software}.version.txt
    """
}<|MERGE_RESOLUTION|>--- conflicted
+++ resolved
@@ -25,19 +25,12 @@
     output:
     tuple val(meta), path("*.fasta"), emit: fasta // sequence tsv in AIRR format
     path "*.version.txt" , emit: version
-<<<<<<< HEAD
-=======
     path "*_command_log.txt" , emit: logs
->>>>>>> c50843a6
 
     script:
     def software = getSoftwareName(task.process)
     """
-<<<<<<< HEAD
-    ConvertDb.py fasta -d $tab $options.args
-=======
     ConvertDb.py fasta -d $tab $options.args > "${meta.id}_command_log.txt"
->>>>>>> c50843a6
     ConvertDb.py --version | awk -F' ' '{print \$2}' > ${software}.version.txt
     """
 }