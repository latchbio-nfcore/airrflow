include { initOptions; saveFiles; getSoftwareName } from '../functions'

params.options = [:]
def options    = initOptions(params.options)

process PRESTO_ASSEMBLEPAIRS {
    tag "$meta.id"
    label 'process_long_parallelized'

    publishDir "${params.outdir}",
        mode: params.publish_dir_mode,
        saveAs: { filename -> saveFiles(filename:filename, options:params.options, publish_dir:getSoftwareName(task.process), publish_id:meta.id) }

    conda (params.enable_conda ? "bioconda::presto=0.6.2=py_0" : null)              // Conda package
    if (workflow.containerEngine == 'singularity' && !params.singularity_pull_docker_container) {
        container "https://depot.galaxyproject.org/singularity/presto:0.6.2--py_0"  // Singularity image
    } else {
        container "quay.io/biocontainers/presto:0.6.2--py_0"                        // Docker image
    }

    input:
    tuple val(meta), path(R1), path(R2)

    output:
    tuple val(meta), path("*_assemble-pass.fastq"), emit: reads
    path("*_command_log.txt"), emit: logs
    path("*.log")
    path("*_table.tab")

    script:
    def script_options = ''
    def parse_options = ''
    if (params.umi) {
        script_options = '--1f CONSCOUNT PRCONS --2f CONSCOUNT PRCONS'
        parse_options = 'ID BARCODE SEQCOUNT PRIMER PRCOUNT PRCONS PRFREQ CONSCOUNT LENGTH OVERLAP ERROR PVALUE'
    } else {
        parse_options = 'ID SEQCOUNT PRIMER PRCOUNT PRFREQ LENGTH OVERLAP ERROR PVALUE'
    }
    """
<<<<<<< HEAD
    AssemblePairs.py align -1 $R1 -2 $R2 --nproc ${task.cpus} --coord ${params.assemblepairs_coord} \
        --rc tail --maxerror ${params.assemblepairs_maxerror} \
        ${script_options} \
        --outname ${meta.id} --log ${meta.id}.log > ${meta.id}_command_log.txt
    ParseLog.py -l ${meta.id}.log -f ${parse_options}
=======
    AssemblePairs.py align -1 $R1 -2 $R2 --nproc ${task.cpus} \\
    $options.args \\
    --outname ${meta.id} --log ${meta.id}.log > ${meta.id}_command_log.txt
    ParseLog.py -l ${meta.id}.log $options.args2
>>>>>>> 401e79e8
    """
}<|MERGE_RESOLUTION|>--- conflicted
+++ resolved
@@ -28,26 +28,10 @@
     path("*_table.tab")
 
     script:
-    def script_options = ''
-    def parse_options = ''
-    if (params.umi) {
-        script_options = '--1f CONSCOUNT PRCONS --2f CONSCOUNT PRCONS'
-        parse_options = 'ID BARCODE SEQCOUNT PRIMER PRCOUNT PRCONS PRFREQ CONSCOUNT LENGTH OVERLAP ERROR PVALUE'
-    } else {
-        parse_options = 'ID SEQCOUNT PRIMER PRCOUNT PRFREQ LENGTH OVERLAP ERROR PVALUE'
-    }
     """
-<<<<<<< HEAD
-    AssemblePairs.py align -1 $R1 -2 $R2 --nproc ${task.cpus} --coord ${params.assemblepairs_coord} \
-        --rc tail --maxerror ${params.assemblepairs_maxerror} \
-        ${script_options} \
-        --outname ${meta.id} --log ${meta.id}.log > ${meta.id}_command_log.txt
-    ParseLog.py -l ${meta.id}.log -f ${parse_options}
-=======
     AssemblePairs.py align -1 $R1 -2 $R2 --nproc ${task.cpus} \\
     $options.args \\
     --outname ${meta.id} --log ${meta.id}.log > ${meta.id}_command_log.txt
     ParseLog.py -l ${meta.id}.log $options.args2
->>>>>>> 401e79e8
     """
 }