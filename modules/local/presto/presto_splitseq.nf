include { initOptions; saveFiles; getSoftwareName } from '../functions'

params.options = [:]
def options    = initOptions(params.options)

process PRESTO_SPLITSEQ {
    tag "$meta.id"

    publishDir "${params.outdir}",
        mode: params.publish_dir_mode,
        saveAs: { filename -> saveFiles(filename:filename, options:params.options, publish_dir:getSoftwareName(task.process), publish_id:meta.id) }

    conda (params.enable_conda ? "bioconda::presto=0.6.2=py_0" : null)              // Conda package
    if (workflow.containerEngine == 'singularity' && !params.singularity_pull_docker_container) {
        container "https://depot.galaxyproject.org/singularity/presto:0.6.2--py_0"  // Singularity image
    } else {
        container "quay.io/biocontainers/presto:0.6.2--py_0"                        // Docker image
    }

    input:
    tuple val(meta), path(reads)

    output:
    tuple val(meta), path("*_atleast-2.fasta"), emit: fasta
    path("*_command_log.txt"), emit: logs

    script:
    def field_option = "-f DUPCOUNT"
    if (params.umi) {
        field_option = "-f CONSCOUNT"
    }
    """
<<<<<<< HEAD
    SplitSeq.py group -s $reads --outname ${meta.id} $options.args --fasta > "${meta.id}_command_log.txt"
=======
    SplitSeq.py group -s $reads \\
    $options.args \\
    --outname ${meta.id} \\
    --fasta > "${meta.id}_command_log.txt"
>>>>>>> 401e79e8
    """
}<|MERGE_RESOLUTION|>--- conflicted
+++ resolved
@@ -25,18 +25,10 @@
     path("*_command_log.txt"), emit: logs
 
     script:
-    def field_option = "-f DUPCOUNT"
-    if (params.umi) {
-        field_option = "-f CONSCOUNT"
-    }
     """
-<<<<<<< HEAD
-    SplitSeq.py group -s $reads --outname ${meta.id} $options.args --fasta > "${meta.id}_command_log.txt"
-=======
     SplitSeq.py group -s $reads \\
     $options.args \\
     --outname ${meta.id} \\
     --fasta > "${meta.id}_command_log.txt"
->>>>>>> 401e79e8
     """
 }