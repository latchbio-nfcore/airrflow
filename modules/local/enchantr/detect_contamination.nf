--- conflicted
+++ resolved
@@ -33,11 +33,6 @@
 
     echo "${task.process}": > versions.yml
     Rscript -e "cat(paste0('  enchantr: ',packageVersion('enchantr'),'\n'))" >> versions.yml
-<<<<<<< HEAD
     mv enchantr all_reps_cont_report
-=======
-
-    mv enchantr al_reps_cont_report
->>>>>>> d0d3b02c
     """
 }