process FIND_THRESHOLD {
    tag "all_reps"

    label 'process_high'
    label 'process_long'
    label 'enchantr'


    cache 'lenient'

    conda (params.enable_conda ? "bioconda::r-enchantr=0.0.1" : null)
    container "${ workflow.containerEngine == 'singularity' && !task.ext.singularity_pull_docker_container ?
        'https://depot.galaxyproject.org/singularity/r-enchantr:0.0.1--r41hdfd78af_0':
        'quay.io/biocontainers/r-enchantr:0.0.1--r41hdfd78af_0' }"


    input:
    path tab // sequence tsv in AIRR format
    path logo

    output:
    // tuple val(meta), path("*threshold-pass.tsv"), emit: tab // sequence tsv in AIRR format
    path("*_command_log.txt"), emit: logs //process logs
    path "*_report"
    path "*_threshold-summary.tsv", emit: threshold_summary
    path "*_threshold-mean.tsv", emit: mean_threshold
    path "versions.yml", emit: versions

    script:
    """
<<<<<<< HEAD
    Rscript -e "enchantr::enchantr_report('find_threshold', report_params=list('input'='${tab.join(',')}','cloneby'='${params.cloneby}','singlecell'='${params.singlecell}','outdir'=getwd(),'nproc'=${task.cpus},'outname'='all_reps','log'='all_reps_clone_command_log', 'logo'='${logo}'))"
=======
    Rscript -e "enchantr::enchantr_report('find_threshold', \\
        report_params=list('input'='${tab.join(',')}',\\
            'cloneby'='${params.cloneby}',\\
            'singlecell'='${params.singlecell}',\\
            'outdir'=getwd(),\\
            'nproc'=${task.cpus},\\
            'outname'='all_reps',\\
            'log'='all_reps_clone_command_log'))"

    echo "${task.process}": > versions.yml
    Rscript -e "cat(paste0('  enchantr: ',packageVersion('enchantr'),'\n'))" >> versions.yml

>>>>>>> d0d3b02c
    mv enchantr all_reps_dist_report
    """
}<|MERGE_RESOLUTION|>--- conflicted
+++ resolved
@@ -28,9 +28,6 @@
 
     script:
     """
-<<<<<<< HEAD
-    Rscript -e "enchantr::enchantr_report('find_threshold', report_params=list('input'='${tab.join(',')}','cloneby'='${params.cloneby}','singlecell'='${params.singlecell}','outdir'=getwd(),'nproc'=${task.cpus},'outname'='all_reps','log'='all_reps_clone_command_log', 'logo'='${logo}'))"
-=======
     Rscript -e "enchantr::enchantr_report('find_threshold', \\
         report_params=list('input'='${tab.join(',')}',\\
             'cloneby'='${params.cloneby}',\\
@@ -38,12 +35,11 @@
             'outdir'=getwd(),\\
             'nproc'=${task.cpus},\\
             'outname'='all_reps',\\
-            'log'='all_reps_clone_command_log'))"
+            'log'='all_reps_clone_command_log',\\
+            'logo'='${logo}'))"
 
     echo "${task.process}": > versions.yml
     Rscript -e "cat(paste0('  enchantr: ',packageVersion('enchantr'),'\n'))" >> versions.yml
-
->>>>>>> d0d3b02c
     mv enchantr all_reps_dist_report
     """
 }