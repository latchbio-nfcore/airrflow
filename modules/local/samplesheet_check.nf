--- conflicted
+++ resolved
@@ -14,11 +14,7 @@
     path '*.tsv', emit: tsv
     path "versions.yml", emit: versions
 
-<<<<<<< HEAD
-    script:  // This script is bundled with the pipeline, in nf-core/dsltwotest/bin/
-=======
     script: // This script is bundled with the pipeline, in nf-core/airrflow/bin/
->>>>>>> 83d04d77
     """
     check_samplesheet.py $samplesheet
     cp $samplesheet samplesheet.valid.tsv
