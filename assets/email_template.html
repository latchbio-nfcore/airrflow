<html>
<head>
  <meta charset="utf-8">
  <meta http-equiv="X-UA-Compatible" content="IE=edge">
  <meta name="viewport" content="width=device-width, initial-scale=1">

<<<<<<< HEAD
    <!-- prettier-ignore -->
    <meta name="description" content="nf-core/airrflow: B and T cell repertoire analysis pipeline with the Immcantation framework." />
    <title>nf-core/airrflow Pipeline Report</title>
  </head>
  <body>
    <div style="font-family: Helvetica, Arial, sans-serif; padding: 30px; max-width: 800px; margin: 0 auto">
      <img src="cid:nfcorepipelinelogo" />

      <h1>nf-core/airrflow v${version}</h1>
      <h2>Run Name: $runName</h2>

      <% if (!success){ out << """
      <div
        style="
          color: #a94442;
          background-color: #f2dede;
          border-color: #ebccd1;
          padding: 15px;
          margin-bottom: 20px;
          border: 1px solid transparent;
          border-radius: 4px;
        "
      >
        <h4 style="margin-top: 0; color: inherit">nf-core/airrflow execution completed unsuccessfully!</h4>
        <p>The exit status of the task that caused the workflow execution to fail was: <code>$exitStatus</code>.</p>
        <p>The full error message was:</p>
        <pre style="white-space: pre-wrap; overflow: visible; margin-bottom: 0">${errorReport}</pre>
      </div>
      """ } else { out << """
      <div
        style="
          color: #3c763d;
          background-color: #dff0d8;
          border-color: #d6e9c6;
          padding: 15px;
          margin-bottom: 20px;
          border: 1px solid transparent;
          border-radius: 4px;
        "
      >
        nf-core/airrflow execution completed successfully!
      </div>
      """ } %>
=======
  <meta name="description" content="nf-core/airrflow: B and T cell repertoire analysis pipeline with the Immcantation framework.">
  <title>nf-core/airrflow Pipeline Report</title>
</head>
<body>
<div style="font-family: Helvetica, Arial, sans-serif; padding: 30px; max-width: 800px; margin: 0 auto;">

<img src="cid:nfcorepipelinelogo">

<h1>nf-core/airrflow v${version}</h1>
<h2>Run Name: $runName</h2>

<% if (!success){
    out << """
    <div style="color: #a94442; background-color: #f2dede; border-color: #ebccd1; padding: 15px; margin-bottom: 20px; border: 1px solid transparent; border-radius: 4px;">
        <h4 style="margin-top:0; color: inherit;">nf-core/airrflow execution completed unsuccessfully!</h4>
        <p>The exit status of the task that caused the workflow execution to fail was: <code>$exitStatus</code>.</p>
        <p>The full error message was:</p>
        <pre style="white-space: pre-wrap; overflow: visible; margin-bottom: 0;">${errorReport}</pre>
    </div>
    """
} else {
    out << """
    <div style="color: #3c763d; background-color: #dff0d8; border-color: #d6e9c6; padding: 15px; margin-bottom: 20px; border: 1px solid transparent; border-radius: 4px;">
        nf-core/airrflow execution completed successfully!
    </div>
    """
}
%>
>>>>>>> 83d04d77

<p>The workflow was completed at <strong>$dateComplete</strong> (duration: <strong>$duration</strong>)</p>
<p>The command used to launch the workflow was as follows:</p>
<pre style="white-space: pre-wrap; overflow: visible; background-color: #ededed; padding: 15px; border-radius: 4px; margin-bottom:30px;">$commandLine</pre>

<h3>Pipeline Configuration:</h3>
<table style="width:100%; max-width:100%; border-spacing: 0; border-collapse: collapse; border:0; margin-bottom: 30px;">
    <tbody style="border-bottom: 1px solid #ddd;">
        <% out << summary.collect{ k,v -> "<tr><th style='text-align:left; padding: 8px 0; line-height: 1.42857143; vertical-align: top; border-top: 1px solid #ddd;'>$k</th><td style='text-align:left; padding: 8px; line-height: 1.42857143; vertical-align: top; border-top: 1px solid #ddd;'><pre style='white-space: pre-wrap; overflow: visible;'>$v</pre></td></tr>" }.join("\n") %>
    </tbody>
</table>

<<<<<<< HEAD
      <p>nf-core/airrflow</p>
      <p><a href="https://github.com/nf-core/airrflow">https://github.com/nf-core/airrflow</a></p>
    </div>
  </body>
=======
<p>nf-core/airrflow</p>
<p><a href="https://github.com/nf-core/airrflow">https://github.com/nf-core/airrflow</a></p>

</div>

</body>
>>>>>>> 83d04d77
</html><|MERGE_RESOLUTION|>--- conflicted
+++ resolved
@@ -4,51 +4,6 @@
   <meta http-equiv="X-UA-Compatible" content="IE=edge">
   <meta name="viewport" content="width=device-width, initial-scale=1">
 
-<<<<<<< HEAD
-    <!-- prettier-ignore -->
-    <meta name="description" content="nf-core/airrflow: B and T cell repertoire analysis pipeline with the Immcantation framework." />
-    <title>nf-core/airrflow Pipeline Report</title>
-  </head>
-  <body>
-    <div style="font-family: Helvetica, Arial, sans-serif; padding: 30px; max-width: 800px; margin: 0 auto">
-      <img src="cid:nfcorepipelinelogo" />
-
-      <h1>nf-core/airrflow v${version}</h1>
-      <h2>Run Name: $runName</h2>
-
-      <% if (!success){ out << """
-      <div
-        style="
-          color: #a94442;
-          background-color: #f2dede;
-          border-color: #ebccd1;
-          padding: 15px;
-          margin-bottom: 20px;
-          border: 1px solid transparent;
-          border-radius: 4px;
-        "
-      >
-        <h4 style="margin-top: 0; color: inherit">nf-core/airrflow execution completed unsuccessfully!</h4>
-        <p>The exit status of the task that caused the workflow execution to fail was: <code>$exitStatus</code>.</p>
-        <p>The full error message was:</p>
-        <pre style="white-space: pre-wrap; overflow: visible; margin-bottom: 0">${errorReport}</pre>
-      </div>
-      """ } else { out << """
-      <div
-        style="
-          color: #3c763d;
-          background-color: #dff0d8;
-          border-color: #d6e9c6;
-          padding: 15px;
-          margin-bottom: 20px;
-          border: 1px solid transparent;
-          border-radius: 4px;
-        "
-      >
-        nf-core/airrflow execution completed successfully!
-      </div>
-      """ } %>
-=======
   <meta name="description" content="nf-core/airrflow: B and T cell repertoire analysis pipeline with the Immcantation framework.">
   <title>nf-core/airrflow Pipeline Report</title>
 </head>
@@ -77,7 +32,6 @@
     """
 }
 %>
->>>>>>> 83d04d77
 
 <p>The workflow was completed at <strong>$dateComplete</strong> (duration: <strong>$duration</strong>)</p>
 <p>The command used to launch the workflow was as follows:</p>
@@ -90,17 +44,10 @@
     </tbody>
 </table>
 
-<<<<<<< HEAD
-      <p>nf-core/airrflow</p>
-      <p><a href="https://github.com/nf-core/airrflow">https://github.com/nf-core/airrflow</a></p>
-    </div>
-  </body>
-=======
 <p>nf-core/airrflow</p>
 <p><a href="https://github.com/nf-core/airrflow">https://github.com/nf-core/airrflow</a></p>
 
 </div>
 
 </body>
->>>>>>> 83d04d77
 </html>