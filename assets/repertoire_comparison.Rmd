--- conflicted
+++ resolved
@@ -140,12 +140,6 @@
 dir.create(vfamily_dir)
 
 # Generate one big dataframe from all patient dataframes
-<<<<<<< HEAD
-
-df_list = lapply(all_files, read_rearrangement)
-
-df_all <- dplyr::bind_rows(df_list)
-=======
 col_select <- c(
   "sample_id", "subject_id", "sequence_id", "clone_id",
   "v_call", "d_call", "j_call",
@@ -153,15 +147,8 @@
   "junction",
   "pcr_target_locus"
 )
-i <- 0
-df_all <- dplyr::bind_rows(lapply(all_files,
-  function(x) {
-    i <<- i +1
-    message("Loading file #",i,":",x)
-    read_rearrangement(x, col_select=col_select)
-  })
-)
->>>>>>> 75180367
+df_all <- dplyr::bind_rows(lapply(all_files, read_rearrangement, col_select=col_select))
+
 
 # Remove underscores in these columns (only needed if including clonal abundance and diversity)
 df_all$subject_id <- stringr::str_replace_all(df_all$subject_id, "_", "")
