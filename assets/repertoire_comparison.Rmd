---
output:
  html_document:
    toc: true                               # table of contents
    toc_float: true                         # float the table of contents to the left of the main document content
    toc_depth: 3                            # header levels 1,2,3
    theme: default
    number_sections: false                  # add section numbering to headers
    df_print: paged                         # tables are printed as an html table with support for pagination over rows and columns
    css: ./nf-core_style.css
    highlight: pygments
    pdf_document: true
  html_notebook:
    toc: yes
---


---
title: "Repertoire analysis"
subtitle: "Interactive summary report produced by the nf-core/airrflow pipeline"
date: '`r format(Sys.Date(), "%B %d, %Y")`'
output: html_document
---


```{r setup, include=FALSE}
library(knitr)
library(dplyr)
library(tidyr)
library(alakazam)
library(shazam)
library(stringr)
library(plotly)
library(airr)

theme_set(theme_bw(base_family = "ArialMT") +
            theme(panel.grid.major = element_blank(), panel.grid.minor = element_blank(), text = element_text(family="ArialMT")))
knitr::opts_chunk$set(echo = FALSE)

# Setting data table and creating output folders
outdir <- "repertoire_comparison"
dir.create(outdir)
seq_dir <- paste(outdir, "Sequence_numbers_summary", sep="/")
dir.create(seq_dir)

# Read data from the work directory
datadir <- "."

```

# Number of sequences

## Sequence assembly steps

Number of reads for each of the samples and number of sequences left after performing sequence assembly and alignment to reference data.
The full table can be found under [Table_sequences_assembly](repertoire_comparison/Sequence_numbers_summary/Table_sequences_assembly.tsv).

```{r seq_numbers_plot, echo=FALSE, warning=FALSE, results='asis'}
tryCatch( {
    tab_seqs <- read.table("./Table_sequences.tsv", header=TRUE, sep="\t", check.names = FALSE)
    write.table(tab_seqs, file=paste0(seq_dir,"/Table_sequences_assembly.tsv"), sep="\t", quote=F, row.names=F)

    plot_table <- tidyr::pivot_longer(tab_seqs,
                                      cols=Sequences_R1:Igblast,
                                      names_to = "steps",
                                      values_to ="count")
    plot_table$steps <- factor(plot_table$steps, levels=c("Sequences_R1", "Sequences_R2", "Filtered_quality_R1",
                                                            "Filtered_quality_R2", "Mask_primers_R1", "Mask_primers_R2",
                                                            "Paired", "Build_consensus", "Assemble_pairs", "Unique",
                                                            "Representative_2", "Igblast"))
    seqs_plot <- ggplot(data=plot_table,
                        aes(x=steps, y=count, group=sample_id)) +
                  geom_line(aes(colour=sample_id)) +
                  geom_point(aes(colour=sample_id)) +
                  scale_y_log10() +
                  xlab("") + ylab("Sequence count") +
                  ggtitle("Number of sequences after each of the sequence assembly steps") +
                  theme(axis.text.x= element_text(angle = 45))

    ggplotly(seqs_plot)


  },
  error=function(e){message("No sequence numbers are available if starting with assembled reads.")}
)
```

## Filtering and clonal analysis steps

Number of sequences for each of the samples after each of the downstream filtering and clonal analysis steps.
The full table can be found under [Table_sequences_assembled](repertoire_comparison/Sequence_numbers_summary/Table_sequences_assembled.tsv).

```{r seq_assembled, echo=FALSE, warning=FALSE, results='asis'}
tab_seqs_assembled <- read.table("./Table_sequences_assembled.tsv", header=TRUE, sep="\t", check.names = FALSE)

if (any(is.na(tab_seqs_assembled$sample_id))) {
  tab_seqs_assembled$sample_id <- sapply(tab_seqs_assembled$file_0, function(x) unlist(strsplit(as.character(x), "_"))[1])
}

dat <- tidyr::pivot_wider(tab_seqs_assembled,
                          id_cols=sample_id,
                          names_from=task,
                          values_from=to_num_seqs)
dat <- dat %>% dplyr::relocate(any_of(c("sample_id","ConvertDb-fasta", "AssignGenes-igblast", "MakeDB-igblast", "FilterQuality",
                                "ParseDb-split", "FilterJunctionMod3","AddMetadata","SingleCellQC","CreateGermlines",
                                "RemoveChimeric","CollapseDuplicates","ClonePass"))) %>% dplyr::arrange(sample_id)

dat <- apply(dat,2,as.character)
write.table(dat, file=paste0(seq_dir,"/Table_sequences_assembled.tsv"), sep="\t", quote=F, row.names=F)
```


```{r assembled_seq_numbers_plot, echo=FALSE, warning=FALSE, results='asis'}

tab_seqs_assembled$task <- factor(tab_seqs_assembled$task, levels=c("AssignGenes-igblast", "MakeDB-igblast",
                                                                    "FilterQuality",
                                                          "ParseDb-split", "FilterJunctionMod3", "AddMetadata",
                                                          "CreateGermlines", "RemoveChimeric", "CollapseDuplicates",
                                                          "ClonePass"))
tab_seqs_assembled <- tab_seqs_assembled[!grepl("productive-F",tab_seqs_assembled$to_name),]

seqs_plot_assembled <- ggplot(data=tab_seqs_assembled,
                    aes(x=task, y=to_num_seqs, group=sample_id)) +
              geom_line(aes(colour=sample_id)) +
              geom_point(aes(colour=sample_id)) +
              scale_y_log10() +
              xlab("") + ylab("Sequence count") +
              ggtitle("Number of sequences after each of the downstream steps") +
              theme(axis.text.x= element_text(angle = 45))

ggplotly(seqs_plot_assembled)
```

```{r read_data, include=FALSE}
# paths to the files are found in the first column of all_repertoires_report_tabs.txt,
# in the current folder
all_files <- system(paste0("find '", datadir, "' -name '*clone-pass.tsv'"), intern=T)

vfamily_dir <- paste(outdir, "V_family", sep="/")
dir.create(vfamily_dir)

# Generate one big dataframe from all patient dataframes
col_select <- c(
  "sample_id", "subject_id", "sequence_id", "clone_id",
  "v_call", "d_call", "j_call",
  "locus",
  "junction",
  "pcr_target_locus"
)
df_all <- dplyr::bind_rows(lapply(all_files, read_rearrangement, col_select=col_select))
<<<<<<< HEAD

# Remove underscores in these columns (only needed if including clonal abundance and diversity)
=======


# Remove underscores in these columns
>>>>>>> a687dc21
df_all$subject_id <- stringr::str_replace_all(df_all$subject_id, "_", "")
df_all$sample_id <- stringr::str_replace_all(df_all$sample_id , "_", "")

# Annotate sample and samplepop (sample + population) by add ing all the conditions
df_all$subj_locus <- as.factor(paste(df_all$sample_id, df_all$subject_id, df_all$pcr_target_locus, sep="_"))

# Uncomment to save a table with all the sequencess across samples together
# write.table(df_all, paste0(outdir,"/all_data.tsv"), sep = "\t", quote=F, row.names = F, col.names = T)

# Set number of bootrstraps
nboot <- 200
```


<!-- Uncomment to include Clonal abundance and clonal diversity in the repertoire comparison report

# Clonal abundance

For plotting the clonal abundance, the clones were ordered by size from bigger clones to smaller clones (x-axis, Rank).
The Abundance of each clone was represented as the percentage of unique sequences in the clone, with respect to the total
number of unique sequences in that subject (By Patient) or in the B-cell or T-cell sample (By Cell Population).

To correct for the different number of sequences in each of the samples, the Bootstrapping technique was employed,
in which `r nboot` random bootstrap samples were taken, with size the number of sequences in the sample with less sequences (N).
The solid line shows the mean Abundance of the bootstrap samples, whereas the transparent area shows the full Abundance
range of the bootstrap samples.

All clonal abundance plots and tables with abundance values can be found under `repertoire_analysis/Abundance`.

-->

```{r clonal_abundance, echo=FALSE, eval=FALSE}
# Set line above to eval=TRUE to include clonal abundance
diversity_dir <- paste(outdir, "Diversity", sep="/")
abundance_dir <- paste(outdir, "Abundance", sep="/")
dir.create(diversity_dir)
dir.create(abundance_dir)

abund <- estimateAbundance(df_all, group = "subj_locus", ci=0.95, nboot=nboot)
abund@abundance$sample_id <- sapply(abund@abundance$subj_locus, function(x) unlist(strsplit(as.character(x), "_"))[1])
abund@abundance$subject_id <- sapply(abund@abundance$subj_locus, function(x) unlist(strsplit(as.character(x), "_"))[2])
abund@abundance$locus <- sapply(abund@abundance$subj_locus, function(x) unlist(strsplit(as.character(x), "_"))[3])


abund_main <- paste0("Clonal abundance (N=", abund@n[1], ")")

p_ca <- ggplot(abund@abundance, aes(x = rank, y = p)) +
    geom_ribbon(aes(ymin = lower,
                    ymax = upper, fill = sample_id), alpha = 0.4) +
    geom_line(aes(color = sample_id)) +
    ggtitle(abund_main) +
    xlab('log(Rank)') + ylab('Abundance') +
    scale_x_log10(limits = NULL,
                breaks = scales::trans_breaks("log10", function(x) 10^x),
                labels = scales::trans_format("log10", scales::math_format(10^.x))) +
    scale_y_continuous(labels = scales::percent)

p_ca

```

```{r plot_abundance, include = FALSE, eval=FALSE}
# Set to eval=TRUE to include clonal abundance
ggsave(plot=p_ca, filename = paste0(abundance_dir,"/Clonal_abundance_subject.pdf"), device="pdf", width = 25, height = 10, units="cm")
ggsave(plot=p_ca, filename = paste0(abundance_dir,"/Clonal_abundance_subject.png"), device="png", width = 25, height = 10, units="cm")
write.table(abund@abundance, file = paste0(abundance_dir, "/Clonal_abundance_data_subject.tsv"), sep="\t", quote = F, row.names = F)
```

<!-- Uncomment to include Clonal diversity and clonal diversity in the repertoire comparison report

# Clonal diversity

The clonal diversity $D$ of the repertoire was calculated according to the general formula of Hill Diversity
numbers:

$$
\begin{aligned}
    ^{q}D = \left( \sum_{i=1}^Rp_i^q \right)^{1/(1-q)}
\end{aligned}
$$

where:

* $p_i$ is the proportion of unique sequences belonging to clone $i$.
* $q$ are the values of the different diversity numbers.
* $R$ is the Richness, the number of different clones in the sample.

At $q=1$ the function is undefined and the limit to zero equals the exponential of the Shannon Entropy:

$$
\begin{aligned}
    ^{1}D = exp \left(  \sum_{i=1}^Rp_i ln(p_i)  \right)
\end{aligned}
$$

The intuition about the different Hill Diversity values is the following:

* At $q=0$ the diversity index equals the number of clones in the sample.
* At $q=1$ the diversity index is the geometric mean of the clones in the sample,
weighted by their proportion in the sample.
* At $q>1$ more weight is given to the clones with higher proportions in the sample.

All clonal diversity plots and tables with diversity values can be found under `repertoire_analysis/Diversity`.
To correct for the different number of sequences in each of the samples, the Bootstrapping technique was employed,
in which `r nboot` random bootstrap samples were taken, with size the number of sequences in the sample with less sequences (N).
The solid line shows the mean Diversity of the bootstrap samples, whereas the transparent area shows the full Diversity
range of the bootstrap samples.
-->

```{r clonal_diversity, echo = FALSE, eval=FALSE}
# Set line above to eval=TRUE to include clonal diversity
sample_div <- alphaDiversity(abund, group="subj_locus", min_q=0, max_q=4, step_q=0.05,
                            ci=0.95, nboot=nboot)
sample_main <- paste0("Sample diversity (N=", sample_div@n[1], ")")

sample_div@diversity$sample_id <- sapply(sample_div@diversity$subj_locus, function(x) unlist(strsplit(as.character(x), "_"))[1])
sample_div@diversity$subject_id <- sapply(sample_div@diversity$subj_locus, function(x) unlist(strsplit(as.character(x), "_"))[2])
sample_div@diversity$locus <- sapply(sample_div@diversity$subj_locus, function(x) unlist(strsplit(as.character(x), "_"))[3])

div_p <- ggplot(sample_div@diversity, aes(x = q, y = d, group=sample_id)) +
    geom_ribbon(aes(ymin = d_lower,
                    ymax = d_upper,
                    fill = sample_id), alpha = 0.4) +
    geom_line(aes(color = sample_id)) +
    xlab("q") + ylab("Diversity(q)") +
    ggtitle(sample_main)

div_p
```
```{r plot_diversity, include = FALSE, eval=FALSE}
# Set to eval=TRUE to include clonal diversity
ggsave(plot=div_p, filename=paste0(diversity_dir,"/Diversity_patient_grid.png"), device="png", width = 25, height = 10, units="cm")
ggsave(plot=div_p, filename=paste0(diversity_dir,"/Diversity_patient_grid.pdf"), device="pdf", width = 25, height = 10, units="cm")
write.table(sample_div@diversity, file = paste0(diversity_dir, "/Clonal_diversity_data_subject.tsv"), sep="\t", quote = F, row.names = F)
```


# V gene usage

## V gene family usage

The V gene usage (in percentage) in each of the samples is represented below. All plots and tables can be found [here](./repertoire_comparison/V_family/).

Gene family usage is normalized by the number of clones.

```{r gene_family, echo=F}
family <- countGenes(df_all, gene="v_call", groups="subj_locus", mode="family", clone="clone_id")
family$sample_id <- sapply(family$subj_locus, function(x) unlist(strsplit(as.character(x), "_"))[1])
family$subject_id <- sapply(family$subj_locus, function(x) unlist(strsplit(as.character(x), "_"))[2])
family$locus <- sapply(family$subj_locus, function(x) unlist(strsplit(as.character(x), "_"))[3])

g2 <- ggplot(family, aes(x=gene, y=clone_freq, fill=sample_id, group=sample_id)) +
    scale_color_brewer(palette="Set1") +
    geom_bar(position = "dodge", stat="identity") +
    ggtitle("V Gene Family Usage") +
    theme(axis.text.x=element_text(angle=45, hjust=1, vjust=1)) +
    ylab("Frequency") +
    xlab("") +
    theme(legend.position = "right")
ggplotly(g2)

ggsave(filename = paste0(vfamily_dir, "/V_Family_distribution_patient.pdf"), plot = g2, width = 18, height = 15, units = "cm")
ggsave(filename = paste0(vfamily_dir, "/V_Family_distribution_patient.png"), plot = g2, width = 18, height = 15, units = "cm")

write.table(family, file = paste0(vfamily_dir, "/V_family_distribution_data.tsv"), sep = "\t", quote = F, row.names = F)
```

## V gene usage {.tabset .tabset-fade .tabset-pills}

The V gene usage (in percentage) in each of the samples is represented below.
All plots and tables can be found [here](./repertoire_comparison/V_family/).

### By clones {-}

```{r gene_clonal, echo=F}
family <- countGenes(df_all, gene="v_call", groups="subj_locus", mode="gene", clone = "clone_id")
family$sample_id <- sapply(family$subj_locus, function(x) unlist(strsplit(as.character(x), "_"))[1])
family$subject_id <- sapply(family$subj_locus, function(x) unlist(strsplit(as.character(x), "_"))[2])
family$locus <- sapply(family$subj_locus, function(x) unlist(strsplit(as.character(x), "_"))[3])

g2 <- ggplot(family, aes(x=gene, y=clone_freq, fill=sample_id, group=sample_id)) +
    scale_color_brewer(palette="Set1") +
    geom_bar(position = "dodge", stat="identity") +
    ggtitle("V Gene Family Usage") +
    theme(axis.text.x=element_text(angle=45, hjust=1, vjust=1)) +
    ylab("Frequency") +
    xlab("")
ggplotly(g2)
ggsave(filename = paste0(vfamily_dir, "/V_gene_distribution_by_clone_patient.pdf"), plot = g2, width = 20, height = 40, units = "cm")
ggsave(filename = paste0(vfamily_dir, "/V_gene_distribution_by_clone_patient.png"), plot = g2, width = 20, height = 40, units = "cm")

write.table(family, file = paste0(vfamily_dir, "/V_gene_distribution_by_clone_data.tsv"), sep = "\t", quote = F, row.names = F)
```

### By sequences {-}

```{r gene_seq, echo=F}
family <- countGenes(df_all, gene="v_call", groups="subj_locus", mode="gene")
family$sample_id <- sapply(family$subj_locus, function(x) unlist(strsplit(as.character(x), "_"))[1])
family$subject_id <- sapply(family$subj_locus, function(x) unlist(strsplit(as.character(x), "_"))[2])
family$locus <- sapply(family$subj_locus, function(x) unlist(strsplit(as.character(x), "_"))[3])

g2 <- ggplot(family, aes(x=gene, y=seq_freq, fill=sample_id, group=sample_id)) +
    scale_color_brewer(palette="Set1") +
    geom_bar(position = "dodge", stat="identity") +
    ggtitle("V Gene Usage") +
    theme(axis.text.x=element_text(angle=45, hjust=1, vjust=1)) +
    ylab("Frequency") +
    xlab("")
ggplotly(g2)
ggsave(filename = paste0(vfamily_dir, "/V_gene_distribution_by_sequence_patient.pdf"), plot = g2, width = 20, height = 40, units = "cm")
ggsave(filename = paste0(vfamily_dir, "/V_gene_distribution_by_sequence_patient.png"), plot = g2, width = 20, height = 40, units = "cm")

write.table(family, file = paste0(vfamily_dir, "/V_gene_distribution_by_sequence_data.tsv"), sep = "\t", quote = F, row.names = F)
```

# Citations

If you use nf-core/airrflow for your analysis, please cite it using the following DOI: [10.5281/zenodo.3607408](https://doi.org/10.5281/zenodo.3607408)

In addition, citations for the tools and data used in this pipeline are as follows:

- [pRESTO](https://doi.org/10.1093/bioinformatics/btu138)

  > Vander Heiden, J. A., Yaari, G., Uduman, M., Stern, J. N. H., O’Connor, K. C., Hafler, D. A., … Kleinstein, S. H. (2014). pRESTO: a toolkit for processing high-throughput sequencing raw reads of lymphocyte receptor repertoires. Bioinformatics, 30(13), 1930–1932.

- [SHazaM, Change-O](https://doi.org/10.1093/bioinformatics/btv359)

  > Gupta, N. T., Vander Heiden, J. A., Uduman, M., Gadala-Maria, D., Yaari, G., & Kleinstein, S. H. (2015). Change-O: a toolkit for analyzing large-scale B cell immunoglobulin repertoire sequencing data: Table 1. Bioinformatics, 31(20), 3356–3358.

- [IgBLAST](https://doi.org/10.1093/nar/gkt382)

  > Ye, J., Ma, N., Madden, T. L., & Ostell, J. M. (2013). IgBLAST: An immunoglobulin variable domain sequence analysis tool. Nucleic Acids Research, 41(Web Server issue), W34.

- [Alakazam](https://doi.org/10.1126/scitranslmed.3008879)

  > Stern, J. N. H., Yaari, G., Vander Heiden, J. A., Church, G., Donahue, W. F., Hintzen, R. Q., … O’Connor, K. C. (2014). B cells populating the multiple sclerosis brain mature in the draining cervical lymph nodes. Science Translational Medicine, 6(248), 248ra107.

- [SCOPer](https://doi.org/10.1093/bioinformatics/bty235)

  > Nouri N, Kleinstein S (2018). “A spectral clustering-based method for identifying clones from high-throughput B cell repertoire sequencing data.” Bioinformatics, i341-i349.

  > Nouri N, Kleinstein S (2020). “Somatic hypermutation analysis for improved identification of B cell clonal families from next-generation sequencing data.” PLOS Computational Biology, 16(6), e1007977.

  > Gupta N, Adams K, Briggs A, Timberlake S, Vigneault F, Kleinstein S (2017). “Hierarchical clustering can identify B cell clones with high confidence in Ig repertoire sequencing data.” The Journal of Immunology, 2489-2499.

- [Dowser](https://doi.org/10.1371/journal.pcbi.1009885)

  > Hoehn K, Pybus O, Kleinstein S (2022). “Phylogenetic analysis of migration, differentiation, and class switching in B cells.” PLoS Computational Biology.

- [IgPhyML](https://www.pnas.org/doi/10.1073/pnas.1906020116)

  > Hoehn K, Van der Heiden J, Zhou J, Lunter G, Pybus O, Kleinstein S (2019). “Repertoire-wide phylogenetic models of B cell molecular evolution reveal evolutionary signatures of aging and vaccination.” PNAS.

- [TIgGER](https://doi.org/10.1073/pnas.1417683112)

  > Gadala-maria, D., Yaari, G., Uduman, M., & Kleinstein, S. H. (2015). Automated analysis of high-throughput B-cell sequencing data reveals a high frequency of novel immunoglobulin V gene segment alleles. Proceedings of the National Academy of Sciences, 112(8), 1–9.

- [FastQC](https://www.bioinformatics.babraham.ac.uk/projects/fastqc/)

- [Fastp](https://doi.org/10.1093/bioinformatics/bty560)

  > Shifu Chen, Yanqing Zhou, Yaru Chen, Jia Gu, fastp: an ultra-fast all-in-one FASTQ preprocessor, Bioinformatics. 2018 Sept 1; 34(17):i884–i890.

- [MultiQC](https://pubmed.ncbi.nlm.nih.gov/27312411/)

  > Ewels P, Magnusson M, Lundin S, Käller M. MultiQC: summarize analysis results for multiple tools and samples in a single report. Bioinformatics. 2016 Oct 1;32(19):3047-8. doi: 10.1093/bioinformatics/btw354. Epub 2016 Jun 16. PubMed PMID: 27312411; PubMed Central PMCID: PMC5039924.

## Software packaging/containerisation tools

- [Anaconda](https://anaconda.com)

  > Anaconda Software Distribution. Computer software. Vers. 2-2.4.0. Anaconda, Nov. 2016. Web.

- [Bioconda](https://pubmed.ncbi.nlm.nih.gov/29967506/)

  > Grüning B, Dale R, Sjödin A, Chapman BA, Rowe J, Tomkins-Tinch CH, Valieris R, Köster J; Bioconda Team. Bioconda: sustainable and comprehensive software distribution for the life sciences. Nat Methods. 2018 Jul;15(7):475-476. doi: 10.1038/s41592-018-0046-7. PubMed PMID: 29967506.

- [BioContainers](https://pubmed.ncbi.nlm.nih.gov/28379341/)

  > da Veiga Leprevost F, Grüning B, Aflitos SA, Röst HL, Uszkoreit J, Barsnes H, Vaudel M, Moreno P, Gatto L, Weber J, Bai M, Jimenez RC, Sachsenberg T, Pfeuffer J, Alvarez RV, Griss J, Nesvizhskii AI, Perez-Riverol Y. BioContainers: an open-source and community-driven framework for software standardization. Bioinformatics. 2017 Aug 15;33(16):2580-2582. doi: 10.1093/bioinformatics/btx192. PubMed PMID: 28379341; PubMed Central PMCID: PMC5870671.

- [Docker](https://dl.acm.org/doi/10.5555/2600239.2600241)

- [Singularity](https://pubmed.ncbi.nlm.nih.gov/28494014/)

  > Kurtzer GM, Sochat V, Bauer MW. Singularity: Scientific containers for mobility of compute. PLoS One. 2017 May 11;12(5):e0177459. doi: 10.1371/journal.pone.0177459. eCollection 2017. PubMed PMID: 28494014; PubMed Central PMCID: PMC5426675.
<|MERGE_RESOLUTION|>--- conflicted
+++ resolved
@@ -148,14 +148,9 @@
   "pcr_target_locus"
 )
 df_all <- dplyr::bind_rows(lapply(all_files, read_rearrangement, col_select=col_select))
-<<<<<<< HEAD
-
-# Remove underscores in these columns (only needed if including clonal abundance and diversity)
-=======
 
 
 # Remove underscores in these columns
->>>>>>> a687dc21
 df_all$subject_id <- stringr::str_replace_all(df_all$subject_id, "_", "")
 df_all$sample_id <- stringr::str_replace_all(df_all$sample_id , "_", "")
 
