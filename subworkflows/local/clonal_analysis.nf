include { FIND_THRESHOLD  } from '../../modules/local/enchantr/find_threshold'
include { DEFINE_CLONES  } from '../../modules/local/enchantr/define_clones'
include { DOWSER_LINEAGES } from '../../modules/local/enchantr/dowser_lineages'

workflow CLONAL_ANALYSIS {
    take:
    ch_repertoire
    ch_imgt
    ch_logo

    main:
    ch_versions = Channel.empty()

    if (params.clonal_threshold == "auto") {
        FIND_THRESHOLD (
<<<<<<< HEAD
            ch_repertoire,
            ch_logo
=======
            ch_repertoire
>>>>>>> d0d3b02c
        )
        ch_threshold = FIND_THRESHOLD.out.mean_threshold

        clone_threshold = ch_threshold
            .splitText( limit:1 ) { it.trim().toString() }
            .dump(tag: 'clone_threshold')
            .filter { it != 'NA'}
            .filter { it != 'NaN' }
            .dump(tag: "threshold")
            .ifEmpty { exit 1, "Automatic clone_threshold is 'NA'. Consider setting params.threshold manually."}

    } else {
        clone_threshold = params.clonal_threshold
    }
    //TODO: emit FIND_THRESHOLD versions


    DEFINE_CLONES(
        ch_repertoire,
        clone_threshold,
        ch_imgt
    )

    if (!params.skip_lineage){
        DOWSER_LINEAGES(
            DEFINE_CLONES.out.tab
                .flatten()
        )
    }

    emit:
    repertoires_with_clones = DEFINE_CLONES.out.tab
}<|MERGE_RESOLUTION|>--- conflicted
+++ resolved
@@ -13,12 +13,8 @@
 
     if (params.clonal_threshold == "auto") {
         FIND_THRESHOLD (
-<<<<<<< HEAD
             ch_repertoire,
             ch_logo
-=======
-            ch_repertoire
->>>>>>> d0d3b02c
         )
         ch_threshold = FIND_THRESHOLD.out.mean_threshold
 
