--- conflicted
+++ resolved
@@ -45,28 +45,21 @@
 
     DETECT_CONTAMINATION(
         ch_bulk_chimeric_pass
-<<<<<<< HEAD
-            .map{ it -> [ it[1] ] }
-            .collect()
-            //.map{ it -> [ it[0]$sample_id, it[0], it[1] ] }
-        )
-=======
             .map{ it -> [ it[0].sample_id, it[0], it[1] ] }
     )
->>>>>>> 07084c9d
     // TODO file size
     ch_versions = ch_versions.mix(DETECT_CONTAMINATION.out.versions.ifEmpty(null))
 
-    //ch_for_collapse = ch_bulk_chimeric_pass
-    //        .map{ it -> [ it[0].sample_id, it[0], it[1] ] }
-    //        .groupTuple()
+    ch_for_collapse = ch_bulk_chimeric_pass
+            .map{ it -> [ it[0].sample_id, it[0], it[1] ] }
+            .groupTuple()
 
     // TODO: collapse duplicates do not remove meta map
     COLLAPSE_DUPLICATES(
-        ch_bulk_chimeric_pass
-            .map{ it -> [ it[1] ] }
-            .collect()
-        //ch_for_collapse
+        //ch_bulk_chimeric_pass
+        //    .map{ it -> [ it[1] ] }
+        //    .collect()
+        ch_for_collapse
     )
 
     ch_versions = ch_versions.mix(COLLAPSE_DUPLICATES.out.versions.ifEmpty(null))
