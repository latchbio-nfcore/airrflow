# You can use this file to create a conda environment for this pipeline:
#   conda env create -f environment.yml
name: nf-core-bcellmagic-1.0.0dev
channels:
  - conda-forge
  - bioconda
  - defaults
dependencies:
  - muscle=3.8.1551
  - vsearch=2.11.1
  - fastqc=0.11.8
  - multiqc=1.7
  - matplotlib=3.0.3
  - cd-hit=4.8.1
  - blast=2.7.1
  - igblast=1.10.0
  - phylip=3.697
  - tbl2asn=25.6
  - airr=1.2.1
  - r-airr=1.2.0
  - presto=0.5.10
  - changeo=0.4.5
  - conda-forge::r-alakazam=0.2.11
  - r-shazam=0.1.10
  - r-tigger=0.3.1
  - bioconda::biopython=1.70
  - conda-forge::unzip=6.0
  - conda-forge::zip=3.0
  - conda-forge::r-markdown=0.9
  - conda-forge::r-dplyr=0.8.3
  - conda-forge::r-data.table=1.12.2
  - conda-forge::r-igraph=1.2.4.1
  - conda-forge::r-gplots=3.0.1.1
  - conda-forge::r-circlize=0.4.6
  - conda-forge::r-upsetr=1.4.0
  - conda-forge::r-gtools=3.8.1
  - conda-forge::r-ggplot2=3.2.0
  - conda-forge::r-svglite=1.2.2
  - conda-forge::r-extrafont=0.17
  - conda-forge::r-optparse=1.6.2
  - conda-forge::ghostscript=9.22
  - conda-forge::pandas=0.24.2
  - conda-forge::seaborn=0.9.0
  - conda-forge::cairo=1.16.0
  - conda-forge::mscorefonts=0.0.1
  - bioconda::phylip=3.697
<<<<<<< HEAD
  
=======
  
>>>>>>> 2f3079ae
<|MERGE_RESOLUTION|>--- conflicted
+++ resolved
@@ -43,9 +43,4 @@
   - conda-forge::seaborn=0.9.0
   - conda-forge::cairo=1.16.0
   - conda-forge::mscorefonts=0.0.1
-  - bioconda::phylip=3.697
-<<<<<<< HEAD
-  
-=======
-  
->>>>>>> 2f3079ae
+  - bioconda::phylip=3.697