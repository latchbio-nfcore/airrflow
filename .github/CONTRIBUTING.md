# nf-core/bcellmagic: Contributing Guidelines

Hi there!
Many thanks for taking an interest in improving nf-core/bcellmagic.

We try to manage the required tasks for nf-core/bcellmagic using GitHub issues, you probably came to this page when creating one.
Please use the pre-filled template to save time.

<<<<<<< HEAD
=======
However, don't be put off by this template - other more general issues and suggestions are welcome!
Contributions to the code are even more welcome ;)

> If you need help using or modifying nf-core/bcellmagic then the best place to ask is on the nf-core Slack [#bcellmagic](https://nfcore.slack.com/channels/bcellmagic) channel ([join our Slack here](https://nf-co.re/join/slack)).

>>>>>>> 2c013408
## Contribution workflow

If you'd like to write some code for nf-core/bcellmagic, the standard workflow is as follows:

1. Check that there isn't already an issue about your idea in the [nf-core/bcellmagic issues](https://github.com/nf-core/bcellmagic/issues) to avoid duplicating work
    * If there isn't one already, please create one so that others know you're working on this
2. [Fork](https://help.github.com/en/github/getting-started-with-github/fork-a-repo) the [nf-core/bcellmagic repository](https://github.com/nf-core/bcellmagic) to your GitHub account
3. Make the necessary changes / additions within your forked repository
4. Submit a Pull Request against the `dev` branch and wait for the code to be reviewed and merged

<<<<<<< HEAD
=======
If you're not used to this workflow with git, you can start with some [docs from GitHub](https://help.github.com/en/github/collaborating-with-issues-and-pull-requests) or even their [excellent `git` resources](https://try.github.io/).

>>>>>>> 2c013408
## Tests

When you create a pull request with changes, [GitHub Actions](https://github.com/features/actions) will run automatic tests.
Typically, pull-requests are only fully reviewed when these tests are passing, though of course we can help out before then.

There are typically two types of tests that run:

### Lint Tests

`nf-core` has a [set of guidelines](https://nf-co.re/developers/guidelines) which all pipelines must adhere to.
To enforce these and ensure that all pipelines stay in sync, we have developed a helper tool which runs checks on the pipeline code. This is in the [nf-core/tools repository](https://github.com/nf-core/tools) and once installed can be run locally with the `nf-core lint <pipeline-directory>` command.

If any failures or warnings are encountered, please follow the listed URL for more documentation.

### Pipeline Tests

Each `nf-core` pipeline should be set up with a minimal set of test-data.
`GitHub Actions` then runs the pipeline on this data to ensure that it exits successfully.
If there are any failures then the automated tests fail.
These tests are run both with the latest available version of `Nextflow` and also the minimum required version that is stated in the pipeline code.

## Patch

:warning: Only in the unlikely and regretful event of a release happening with a bug.

* On your own fork, make a new branch `patch` based on `upstream/master`.
* Fix the bug, and bump version (X.Y.Z+1).
* A PR should be made on `master` from patch to directly this particular bug.

## Getting help

For further information/help, please consult the [nf-core/bcellmagic documentation](https://nf-co.re/bcellmagic/docs) and don't hesitate to get in touch on the nf-core Slack [#bcellmagic](https://nfcore.slack.com/channels/bcellmagic) channel ([join our Slack here](https://nf-co.re/join/slack)).<|MERGE_RESOLUTION|>--- conflicted
+++ resolved
@@ -6,14 +6,11 @@
 We try to manage the required tasks for nf-core/bcellmagic using GitHub issues, you probably came to this page when creating one.
 Please use the pre-filled template to save time.
 
-<<<<<<< HEAD
-=======
 However, don't be put off by this template - other more general issues and suggestions are welcome!
 Contributions to the code are even more welcome ;)
 
 > If you need help using or modifying nf-core/bcellmagic then the best place to ask is on the nf-core Slack [#bcellmagic](https://nfcore.slack.com/channels/bcellmagic) channel ([join our Slack here](https://nf-co.re/join/slack)).
 
->>>>>>> 2c013408
 ## Contribution workflow
 
 If you'd like to write some code for nf-core/bcellmagic, the standard workflow is as follows:
@@ -24,11 +21,8 @@
 3. Make the necessary changes / additions within your forked repository
 4. Submit a Pull Request against the `dev` branch and wait for the code to be reviewed and merged
 
-<<<<<<< HEAD
-=======
 If you're not used to this workflow with git, you can start with some [docs from GitHub](https://help.github.com/en/github/collaborating-with-issues-and-pull-requests) or even their [excellent `git` resources](https://try.github.io/).
 
->>>>>>> 2c013408
 ## Tests
 
 When you create a pull request with changes, [GitHub Actions](https://github.com/features/actions) will run automatic tests.
