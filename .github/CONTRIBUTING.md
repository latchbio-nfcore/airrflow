--- conflicted
+++ resolved
@@ -15,14 +15,8 @@
 
 If you'd like to write some code for nf-core/airrflow, the standard workflow is as follows:
 
-<<<<<<< HEAD
-1. Check that there isn't already an issue about your idea in the [nf-core/airrflow issues](https://github.com/nf-core/airrflow/issues) to avoid duplicating work
-    * If there isn't one already, please create one so that others know you're working on this
-2. [Fork](https://help.github.com/en/github/getting-started-with-github/fork-a-repo) the [nf-core/airrflow repository](https://github.com/nf-core/airrflow) to your GitHub account
-=======
 1. Check that there isn't already an issue about your idea in the [nf-core/bcellmagic issues](https://github.com/nf-core/bcellmagic/issues) to avoid duplicating work. If there isn't one already, please create one so that others know you're working on this
 2. [Fork](https://help.github.com/en/github/getting-started-with-github/fork-a-repo) the [nf-core/bcellmagic repository](https://github.com/nf-core/bcellmagic) to your GitHub account
->>>>>>> 226dfea7
 3. Make the necessary changes / additions within your forked repository following [Pipeline conventions](#pipeline-contribution-conventions)
 4. Use `nf-core schema build` and add any new parameters to the pipeline JSON schema (requires [nf-core tools](https://github.com/nf-core/tools) >= 1.10).
 5. Submit a Pull Request against the `dev` branch and wait for the code to be reviewed and merged
