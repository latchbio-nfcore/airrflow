<<<<<<< HEAD
Many thanks for contributing to nf-core/bcellmagic!
=======
<!--
# nf-core/bcellmagic pull request
>>>>>>> 2c013408

Many thanks for contributing to nf-core/bcellmagic!

Please fill in the appropriate checklist below (delete whatever is not relevant).
These are the most common things requested on pull requests (PRs).

Remember that PRs should be made against the dev branch, unless you're preparing a pipeline release.

Learn more about contributing: [CONTRIBUTING.md](https://github.com/nf-core/bcellmagic/tree/master/.github/CONTRIBUTING.md)
-->

## PR checklist

- [ ] This comment contains a description of changes (with reason)
<<<<<<< HEAD
- [ ] If you've fixed a bug or added code that should be tested, add tests!
- [ ] If necessary, also make a PR on the [nf-core/bcellmagic branch on the nf-core/test-datasets repo]( https://github.com/nf-core/test-datasets/pull/new/nf-core/bcellmagic)
- [ ] Ensure the test suite passes (`nextflow run . -profile test,docker`).
- [ ] Make sure your code lints (`nf-core lint .`).
- [ ] Documentation in `docs` is updated
- [ ] `CHANGELOG.md` is updated
- [ ] `README.md` is updated

**Learn more about contributing:** https://github.com/nf-core/bcellmagic/tree/master/.github/CONTRIBUTING.md
=======
- [ ] `CHANGELOG.md` is updated
- [ ] If you've fixed a bug or added code that should be tested, add tests!
- [ ] Documentation in `docs` is updated
- [ ] If necessary, also make a PR on the [nf-core/bcellmagic branch on the nf-core/test-datasets repo](https://github.com/nf-core/test-datasets/pull/new/nf-core/bcellmagic)
>>>>>>> 2c013408
<|MERGE_RESOLUTION|>--- conflicted
+++ resolved
@@ -1,9 +1,5 @@
-<<<<<<< HEAD
-Many thanks for contributing to nf-core/bcellmagic!
-=======
 <!--
 # nf-core/bcellmagic pull request
->>>>>>> 2c013408
 
 Many thanks for contributing to nf-core/bcellmagic!
 
@@ -18,19 +14,7 @@
 ## PR checklist
 
 - [ ] This comment contains a description of changes (with reason)
-<<<<<<< HEAD
-- [ ] If you've fixed a bug or added code that should be tested, add tests!
-- [ ] If necessary, also make a PR on the [nf-core/bcellmagic branch on the nf-core/test-datasets repo]( https://github.com/nf-core/test-datasets/pull/new/nf-core/bcellmagic)
-- [ ] Ensure the test suite passes (`nextflow run . -profile test,docker`).
-- [ ] Make sure your code lints (`nf-core lint .`).
-- [ ] Documentation in `docs` is updated
-- [ ] `CHANGELOG.md` is updated
-- [ ] `README.md` is updated
-
-**Learn more about contributing:** https://github.com/nf-core/bcellmagic/tree/master/.github/CONTRIBUTING.md
-=======
 - [ ] `CHANGELOG.md` is updated
 - [ ] If you've fixed a bug or added code that should be tested, add tests!
 - [ ] Documentation in `docs` is updated
-- [ ] If necessary, also make a PR on the [nf-core/bcellmagic branch on the nf-core/test-datasets repo](https://github.com/nf-core/test-datasets/pull/new/nf-core/bcellmagic)
->>>>>>> 2c013408
+- [ ] If necessary, also make a PR on the [nf-core/bcellmagic branch on the nf-core/test-datasets repo](https://github.com/nf-core/test-datasets/pull/new/nf-core/bcellmagic)