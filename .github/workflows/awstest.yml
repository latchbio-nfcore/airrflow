--- conflicted
+++ resolved
@@ -11,13 +11,7 @@
     runs-on: ubuntu-latest
     steps:
       - name: Launch workflow via tower
-<<<<<<< HEAD
-        uses: nf-core/tower-action@master
-
-=======
         uses: nf-core/tower-action@v2
-        
->>>>>>> fbe0a4ec
         with:
           workspace_id: ${{ secrets.TOWER_WORKSPACE_ID }}
           access_token: ${{ secrets.TOWER_ACCESS_TOKEN }}
