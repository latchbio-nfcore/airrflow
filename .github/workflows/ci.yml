name: nf-core CI
# This workflow runs the pipeline with the minimal test dataset to check that it completes without any syntax errors
on:
  push:
    branches:
      - dev
  pull_request:
  release:
    types: [published]

env:
  NXF_ANSI_LOG: false

concurrency:
  group: "${{ github.workflow }}-${{ github.event.pull_request.number || github.ref }}"
  cancel-in-progress: true

jobs:
  test:
    name: Run pipeline with test data
    # Only run on push if this is the nf-core dev branch (merged PRs)
    if: ${{ github.event_name != 'push' || (github.event_name == 'push' && github.repository == 'nf-core/airrflow') }}
    runs-on: ubuntu-latest
    strategy:
      matrix:
        NXF_VER:
          - "23.04.0"
          - "latest-everything"
    steps:
      - name: Check out pipeline code
        uses: actions/checkout@v4

      - name: Install Nextflow
        uses: nf-core/setup-nextflow@v1
        with:
          version: "${{ matrix.NXF_VER }}"

      - name: Run pipeline with test data
        run: |
          nextflow run ${GITHUB_WORKSPACE} -profile test,docker --outdir ./results

  test_profile:
    name: Run workflow test with different profiles
    if: ${{ github.event_name != 'push' || (github.event_name == 'push' && github.repository == 'nf-core/airrflow') }}
    runs-on: ubuntu-latest
    strategy:
      matrix:
        NXF_VER:
          - "23.04.0"
          - "latest-everything"
        profile:
          [
            "test_tcr",
            "test_no_umi",
            "test_nocluster",
            "test_fetchimgt",
            "test_assembled_hs",
            "test_assembled_mm",
<<<<<<< HEAD
            "test_10x_sc",
=======
            "test_clontech_umi",
            "test_nebnext_umi",
>>>>>>> 06bbaadb
          ]
      fail-fast: false
    steps:
      - name: Check out pipeline code
        uses: actions/checkout@v3

      - name: Install Nextflow
        uses: nf-core/setup-nextflow@v1
        with:
          version: "${{ matrix.NXF_VER }}"

      - name: Run pipeline with test data
        run: |
          nextflow run ${GITHUB_WORKSPACE} -profile ${{ matrix.profile }},docker --outdir ./results

      - name: Upload logs on failure
        if: failure()
        uses: actions/upload-artifact@v2
        with:
          name: logs-${{ matrix.profile }}
          path: |
            /home/runner/.nextflow.log
            /home/runner/work
            !/home/runner/work/conda
            !/home/runner/work/singularity<|MERGE_RESOLUTION|>--- conflicted
+++ resolved
@@ -56,12 +56,9 @@
             "test_fetchimgt",
             "test_assembled_hs",
             "test_assembled_mm",
-<<<<<<< HEAD
             "test_10x_sc",
-=======
             "test_clontech_umi",
             "test_nebnext_umi",
->>>>>>> 06bbaadb
           ]
       fail-fast: false
     steps:
