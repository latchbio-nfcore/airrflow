--- conflicted
+++ resolved
@@ -20,10 +20,6 @@
     runs-on: ubuntu-latest
     strategy:
       matrix:
-<<<<<<< HEAD
-        # Nextflow versions: check pipeline minimum and current latest
-        nxf_ver: ["21.04.0", ""]
-=======
         # Nextflow versions
         include:
           # Test pipeline minimum Nextflow version
@@ -32,7 +28,6 @@
           # Test latest edge release of Nextflow
           - NXF_VER: ''
             NXF_EDGE: '1'
->>>>>>> fbe0a4ec
     steps:
       - name: Check out pipeline code
         uses: actions/checkout@v2
