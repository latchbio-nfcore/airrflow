name: nf-core CI
# This workflow runs the pipeline with the minimal test dataset to check that it completes without any syntax errors
on:
  push:
    branches:
      - dev
  pull_request:
  release:
    types: [published]

# Uncomment if we need an edge release of Nextflow again
# env: NXF_EDGE: 1

jobs:
  test:
    name: Run workflow tests
    # Only run on push if this is the nf-core dev branch (merged PRs)
    if: ${{ github.event_name != 'push' || (github.event_name == 'push' && github.repository == 'nf-core/bcellmagic') }}
    runs-on: ubuntu-latest
    env:
      NXF_VER: ${{ matrix.nxf_ver }}
      NXF_ANSI_LOG: false
    strategy:
      matrix:
        # Nextflow versions: check pipeline minimum and current latest
<<<<<<< HEAD
        nxf_ver: ['21.04.0', '21.03.0-edge']
=======
        nxf_ver: ['20.04.0', '']
>>>>>>> ffa062dc
    steps:
      - name: Check out pipeline code
        uses: actions/checkout@v2

      - name: Install Nextflow
        env:
          CAPSULE_LOG: none
        run: |
          wget -qO- get.nextflow.io | bash
          sudo mv nextflow /usr/local/bin/

      - name: Run pipeline with test data
        run: |
          nextflow run ${GITHUB_WORKSPACE} -profile test,docker
 
  test_profile:
    name: Run workflow test with different profiles
    if: ${{ github.event_name != 'push' || (github.event_name == 'push' && github.repository == 'nf-core/bcellmagic') }}
    runs-on: ubuntu-latest
    env:
      NXF_VER: ${{ matrix.nxf_ver }}
      NXF_ANSI_LOG: false
    strategy:
      matrix:
        # Nextflow versions: check pipeline minimum and current latest
        nxf_ver: ['20.10.0', '']
        profile: ['test_tcr']
    steps:
      - name: Check out pipeline code
        uses: actions/checkout@v2

      - name: Install Nextflow
        env:
          CAPSULE_LOG: none
        run: |
          wget -qO- get.nextflow.io | bash
          sudo mv nextflow /usr/local/bin/

      - name: Run pipeline with test data
        run: |
          nextflow run ${GITHUB_WORKSPACE} -profile ${{ matrix.profile }},docker<|MERGE_RESOLUTION|>--- conflicted
+++ resolved
@@ -23,11 +23,7 @@
     strategy:
       matrix:
         # Nextflow versions: check pipeline minimum and current latest
-<<<<<<< HEAD
         nxf_ver: ['21.04.0', '21.03.0-edge']
-=======
-        nxf_ver: ['20.04.0', '']
->>>>>>> ffa062dc
     steps:
       - name: Check out pipeline code
         uses: actions/checkout@v2
@@ -42,7 +38,7 @@
       - name: Run pipeline with test data
         run: |
           nextflow run ${GITHUB_WORKSPACE} -profile test,docker
- 
+
   test_profile:
     name: Run workflow test with different profiles
     if: ${{ github.event_name != 'push' || (github.event_name == 'push' && github.repository == 'nf-core/bcellmagic') }}
